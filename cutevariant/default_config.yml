--- conflicted
+++ resolved
@@ -66,7 +66,6 @@
 
 tags:
   genotypes:
-<<<<<<< HEAD
   - color: '#144eff'
     description: tag2
     name: genotype#tag2
@@ -87,28 +86,7 @@
   - color: '#2e3dff'
     description: tag2
     name: variant#tag2
-=======
-  - name: "Geno1"
-    description: "Description1 "
-    color: 'dimgray'
-  - name: "Geno2"
-    description: "Description2 "
-    color: 'orange'
-  samples:
-  - name: "Sample1"
-    description: "Description1 "
-    color: 'dimgray'
-  - name: "Sample2"
-    description: "Description2 "
-    color: 'orange'
-  variants:
-  - name: "Variant1"
-    description: "Description1 "
-    color: 'dimgray'
-  - name: "Variant2"
-    description: "Description2 "
-    color: 'orange'
->>>>>>> 674fa229
+
 
 variant_view:
   memory_cache: 32
