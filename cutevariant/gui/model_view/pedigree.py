--- conflicted
+++ resolved
@@ -227,12 +227,9 @@
         self.setAlternatingRowColors(True)
         self.verticalHeader().hide()
         self.setItemDelegate(self.delegate)
-<<<<<<< HEAD
         self.setEditTriggers(QAbstractItemView.CurrentChanged)
-=======
         # PED file for the model
         self.outfile = None
->>>>>>> 8592ac3b
 
     def clear(self):
         self.model.clear()
