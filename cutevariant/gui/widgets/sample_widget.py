--- conflicted
+++ resolved
@@ -632,7 +632,6 @@
         self._conn = conn
         self._sample_id = sample_id
         self.w = SampleWidget(conn)
-<<<<<<< HEAD
 
         self.button_box = QDialogButtonBox(QDialogButtonBox.Save | QDialogButtonBox.Cancel)
         self.html_button = QPushButton("HTML report")
@@ -644,9 +643,6 @@
         self.button_layout.addStretch()
         self.button_layout.addWidget(self.button_box)
 
-=======
-        self.button_box = QDialogButtonBox(QDialogButtonBox.Save | QDialogButtonBox.Cancel)
->>>>>>> 8eb80e69
         vLayout = QVBoxLayout(self)
         vLayout.addWidget(self.w)
         vLayout.addLayout(self.button_layout)
