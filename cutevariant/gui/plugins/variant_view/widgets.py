--- conflicted
+++ resolved
@@ -1,17 +1,5 @@
 # Standard imports
 import functools
-<<<<<<< HEAD
-=======
-from cutevariant.core import command as cmd
-from cutevariant.core.querybuilder import build_complete_query
-from cutevariant.core import vql
-import cutevariant.commons as cm
-
-from cutevariant.gui import plugin, FIcon
-from cutevariant.gui import formatter
-from cutevariant.gui.widgets import MarkdownEditor
-
->>>>>>> 55aa1c96
 import math
 
 # Qt imports
@@ -20,12 +8,12 @@
 from PySide2.QtGui import *
 
 # Custom imports
+from cutevariant.core.querybuilder import build_complete_query
 from cutevariant.core import command as cmd
 from cutevariant.gui import plugin, FIcon
 from cutevariant.gui import formatter
 from cutevariant.gui.widgets import MarkdownEditor
 import cutevariant.commons as cm
-
 
 LOGGER = cm.logger()
 
@@ -574,16 +562,13 @@
             self.model.setPage(page)
 
     def on_show_sql(self):
-        """Display debug sql query 
-        """
-
+        """Display debug sql query"""
         msg_box = QMessageBox()
         msg_box.setText(self.model.debug_sql)
         msg_box.exec_()
 
     def load_page_box(self):
-        """Load Bottom toolbar with pagination
-        """
+        """Load Bottom toolbar with pagination"""
         self.page_box.clear()
         if self.model.pageCount() - 1 == 0:
             self.set_pagging_enabled(False)
