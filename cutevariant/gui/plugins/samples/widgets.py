--- conflicted
+++ resolved
@@ -16,14 +16,9 @@
 from cutevariant.core import sql, command
 from cutevariant.core.reader import BedReader
 from cutevariant.gui import plugin, FIcon, style
-<<<<<<< HEAD
 from cutevariant.commons import DEFAULT_SELECTION_NAME, SAMPLE_VARIANT_CLASSIFICATION
 from cutevariant.config import Config
-=======
-from cutevariant.commons import (
-    DEFAULT_SELECTION_NAME,
-)  # , SAMPLE_CLASSIFICATION, SAMPLE_VARIANT_CLASSIFICATION
->>>>>>> c78b1910
+
 
 from cutevariant.gui.widgets import (
     ChoiceWidget,
