from logging import Logger
import sqlite3
import functools

from cutevariant import LOGGER
from cutevariant.config import Config
from cutevariant.gui import plugin, style
from cutevariant.gui import MainWindow

from PySide6.QtCore import *
from PySide6.QtGui import *
from PySide6.QtWidgets import *

from cutevariant.core import sql
from cutevariant import constants as cst

from cutevariant.gui import FIcon
from cutevariant.gui.widgets import (
    SampleDialog,
    SamplesDialog,
)

# from gui.style import SAMPLE_CLASSIFICATION


class SampleModel(QAbstractTableModel):

    NAME_COLUMN = 0
    PHENOTYPE_COLUMN = 1
    SEX_COLUMN = 2
    COMMENT_COLUMN = 3
    # INFO_COLUMN = 4

    def __init__(self, conn: sqlite3.Connection = None) -> None:
        super().__init__()
        self._samples = []
        self._selected_samples = []
        self.conn = conn
        self.classifications = []

    def clear(self):
        self.beginResetModel()
        self._selected_samples.clear()
        self._samples.clear()
        self.endResetModel()

    def load(self):
        """Loads all the samples from the database"""

        if self.conn:
            self.beginResetModel()
            self._samples.clear()
            for sample in sql.get_samples(self.conn):
                if sample["name"] in self._selected_samples:
                    self._samples.append(sample)
            self.endResetModel()

    def headerData(self, section: int, orientation: Qt.Orientation, role: int = Qt.DisplayRole):
        # Titles
        if orientation == Qt.Horizontal and role == Qt.DisplayRole and section == 0:
            return self.tr("Samples")
        if orientation == Qt.Vertical and role == Qt.DecorationRole:
            return QColor("red")

    def data(self, index: QModelIndex, role: int = Qt.DisplayRole):

        col = index.column()

        if role == Qt.DisplayRole and col == SampleModel.NAME_COLUMN:
            sample = self._samples[index.row()]
            return sample.get("name")

        if role == Qt.DecorationRole:

            sample = self._samples[index.row()]
            color = QApplication.palette().color(QPalette.Text)
            color_alpha = QColor(QApplication.palette().color(QPalette.Text))
            color_alpha.setAlpha(50)

            if col == SampleModel.SEX_COLUMN:
                sex = sample.get("sex", None)
                if sex == 1:
                    return QIcon(FIcon(0xF029D))
                if sex == 2:
                    return QIcon(FIcon(0xF029C))
                if sex == 0:
                    return QIcon(FIcon(0xF029E, color_alpha))

            if col == SampleModel.PHENOTYPE_COLUMN:
                phenotype = sample.get("phenotype")
                if phenotype == 2:
                    return QIcon(FIcon(0xF08C9, color))
                if phenotype == 1:
                    return QIcon(FIcon(0xF05DD, color))
                else:
                    return QIcon(FIcon(0xF001A, color_alpha))

            if col == SampleModel.COMMENT_COLUMN:
                if sample["comment"]:
                    return QIcon(FIcon(0xF017A, color))
                else:
                    return QIcon(FIcon(0xF017A, color_alpha))
                # return QIcon(FIcon(0xF02FD, color))

        if role == Qt.ToolTipRole:

            sample = self._samples[index.row()]

            if col == SampleModel.COMMENT_COLUMN:
                comment = sample["comment"].replace("\n", "<br>")
                if comment:
                    return comment

            if col == SampleModel.NAME_COLUMN:
                return self.get_tooltip(index.row())

            if col == SampleModel.PHENOTYPE_COLUMN:
                return cst.PHENOTYPE_DESC.get(int(sample["phenotype"]), "Unknown")

            if col == SampleModel.SEX_COLUMN:
                return cst.SEX_DESC.get(int(sample["sex"]), "Unknown")

    def get_tooltip(self, row: int) -> str:
        """Return all samples info as a formatted text"""
        info = ""
        sample = self._samples[row]
        if "name" in sample:
            if sample["name"]:
                name = sample["name"]
                info += f"Sample <b>{name}</b><hr>"
        info += f"<table>"
        for sample_field in sample:
            if sample_field not in ["id"]:
                if sample_field != "name":
                    sample_field_value = str(sample[sample_field]).replace("\n", "<br>")
                    if sample_field == "phenotype":
                        sample_field_value = cst.PHENOTYPE_DESC.get(
                            int(sample[sample_field]), "Unknown"
                        )
                    if sample_field == "sex":
                        sample_field_value = cst.SEX_DESC.get(int(sample[sample_field]), "Unknown")
                    if sample_field == "classification":
                        sample_field_value = ""
                        style = None
                        for i in self.classifications:
                            if i["number"] == sample[sample_field]:
                                style = i
                        if style:
                            if "name" in style:
                                sample_field_value += style["name"]
                                if "description" in style:
                                    sample_field_value += f" (" + style["description"].strip() + ")"
                    info += f"<tr><td>{sample_field}</td><td width='20'></td><td>{sample_field_value}</td></tr>"
        info += f"</table>"
        return info

    def get_sample(self, row: int):
        if row >= 0 and row < len(self._samples):
            return self._samples[row]

    def set_samples(self, samples: list):
        self._selected_samples = samples
        self.load()

    def get_samples(self) -> list:
        return self._selected_samples

    def rowCount(self, index: QModelIndex = QModelIndex()):
        if index == QModelIndex():
            return len(self._samples)
        else:
            return 0

    def update_sample(self, row: int, update_data: dict):
        """Update sample

        Args:
            row (int):
            update_data (dict):
        """
        self._samples[row].update(update_data)
        data = self.get_sample(row)
        sql.update_sample(self.conn, data)

        # find index
        left = self.index(row, 0)
        right = self.index(row, self.columnCount() - 1)
        if left.isValid() and right.isValid():
            LOGGER.debug("UPDATE INDEX " + str(left) + " " + str(right))
            self.dataChanged.emit(left, right)
            self.headerDataChanged.emit(Qt.Horizontal, left, right)

    def remove_samples(self, rows: list):

        rows = sorted(rows, reverse=True)
        self.beginResetModel()
        for row in rows:
            print(len(self._samples), row, rows)
            del self._samples[row]

        self.endResetModel()

    def columnCount(self, index: QModelIndex = QModelIndex()):
        if index == QModelIndex():
            return 4
        else:
            return 0


class SampleVerticalHeader(QHeaderView):
    def __init__(self, parent=None):
        super().__init__(Qt.Vertical, parent)
        self.mainwindow = parent

    def sizeHint(self):
        return QSize(30, super().sizeHint().height())

    def paintSection(self, painter: QPainter, rect: QRect, section: int):

        if painter is None:
            return

        painter.save()
        super().paintSection(painter, rect, section)
        try:

            classification = self.model().get_sample(section).get("classification", 0)
            name = self.model().get_sample(section).get("name", None)

            painter.restore()

            style = next(i for i in self.model().classifications if i["number"] == classification)
            color = style.get("color", "white")
            # selected_samples = self.mainwindow.get_state_data("selected_samples") or []
            # if name in selected_samples:
            #     icon = 0xF0133
            # else:
            icon = 0xF012F

            pen = QPen(QColor(color))
            pen.setWidth(6)
            painter.setPen(pen)
            painter.setBrush(QBrush(color))
            painter.drawLine(rect.left(), rect.top() + 1, rect.left(), rect.bottom() - 1)

            target = QRect(0, 0, 20, 20)
            pix = FIcon(icon, color).pixmap(target.size())
            target.moveCenter(rect.center() + QPoint(1, 1))

            painter.drawPixmap(target, pix)

        except Exception as e:
            LOGGER.debug("Cannot paint classification " + str(e))


class SamplesWidget(plugin.PluginWidget):

    # Location of the plugin in the mainwindow
    # Can be : DOCK_LOCATION, CENTRAL_LOCATION, FOOTER_LOCATION
    LOCATION = plugin.DOCK_LOCATION
    # Make the plugin enable. Otherwise, it will be not loaded
    ENABLE = True

    # Refresh the plugin only if the following state variable changed.
    # Can be : fields, filters, source

    REFRESH_STATE_DATA = {"fields", "filters"}

    def __init__(self, parent=None):
        super().__init__(parent)

        self.tool_bar = QToolBar()
        self.tool_bar.setIconSize(QSize(16, 16))
        self.view = QTableView()
        self.add_button = QPushButton(self.tr("Add sample(s)"))
        self.add_button.clicked.connect(self.on_add_samples)
        # Empty widget
        self.empty_widget = QWidget()
        self.empty_widget.setBackgroundRole(QPalette.Base)
        self.empty_widget.setAutoFillBackground(True)
        empty_layout = QVBoxLayout(self.empty_widget)
        empty_layout.setAlignment(Qt.AlignCenter)
        empty_layout.addWidget(self.add_button)

        self.setWindowIcon(FIcon(0xF000E))
        self.setWindowTitle(self.tr("Samples"))

        self.model = SampleModel(self.conn)
        self.view.setModel(self.model)
        self.setContentsMargins(0, 0, 0, 0)

        self._setup_actions()

        self.view.horizontalHeader().hide()
        self.view.horizontalHeader().setSectionResizeMode(0, QHeaderView.Stretch)
        self.view.horizontalHeader().setSectionResizeMode(1, QHeaderView.ResizeToContents)
        self.view.horizontalHeader().setSectionResizeMode(2, QHeaderView.ResizeToContents)
        self.view.horizontalHeader().setSectionResizeMode(3, QHeaderView.ResizeToContents)
        self.view.doubleClicked.connect(self.on_edit)
        # self.view.clicked.connect(self.on_run)

        self.view.setShowGrid(False)
        self.view.setSelectionMode(QAbstractItemView.SingleSelection)
        self.view.setSelectionBehavior(QAbstractItemView.SelectRows)
        self.view.setVerticalHeader(SampleVerticalHeader(parent))
        self.model.modelReset.connect(self.on_model_reset)

        self.stack_layout = QStackedLayout()
        self.stack_layout.addWidget(self.empty_widget)
        self.stack_layout.addWidget(self.view)
        self.stack_layout.setCurrentIndex(1)

        main_layout = QVBoxLayout(self)
        main_layout.addWidget(self.tool_bar)
        main_layout.addLayout(self.stack_layout)
        main_layout.setSpacing(0)

    def on_model_reset(self):

        if self.model.rowCount() > 0:
            self.stack_layout.setCurrentIndex(1)
        else:
            self.stack_layout.setCurrentIndex(0)

        self.mainwindow.set_state_data("samples", copy.deepcopy(self.model.get_samples()))
        self.mainwindow.refresh_plugins(sender=self)

    def _create_classification_menu(self):

        menu = QMenu(self)
        menu.setTitle("Classification")
        for i in self.model.classifications:
            action = menu.addAction(FIcon(0xF012F, i["color"]), i["name"])
            action.setData(i["number"])
            on_click = functools.partial(self.update_classification, i["number"])
            action.triggered.connect(on_click)

        return menu

    def _setup_actions(self):

        # self.action_prev = self.tool_bar.addAction(FIcon(0xF0141), "Prev")
        # self.action_next = self.tool_bar.addAction(FIcon(0xF0142), "Next")

        self.add_action = self.tool_bar.addAction(
            FIcon(0xF0010), "Add Sample(s)", self.on_add_samples
        )

        self.rem_action = self.tool_bar.addAction(
            FIcon(0xF0BE5), "Remove selection", self.on_remove
        )

        self.clear_action = self.tool_bar.addAction(
            FIcon(0xF120A), "Clear sample(s)", self.on_clear_samples
        )
        self.edit_action = self.tool_bar.addAction(FIcon(0xF0FFB), "Edit  sample", self.on_edit)

<<<<<<< HEAD
        self.select_action = QAction(FIcon(0xF0FFB), "Add selected sample to filter variant")
        self.select_action.triggered.connect(self.on_select)
        self.unselect_action = QAction(FIcon(0xF0FFB), "Remove selected sample to filter variant")
        self.unselect_action.triggered.connect(self.on_unselect)
=======
        self.run_action = QAction(FIcon(0xF0FFB), "Filter variant from selected sample")
        self.run_action.triggered.connect(self.on_run)
>>>>>>> 01f42961
        self.source_action = QAction(FIcon(0xF0FFB), "Create source from selected sample")
        self.source_action.triggered.connect(self.on_create_source)

    def contextMenuEvent(self, event: QContextMenuEvent) -> None:

        menu = QMenu(self)

        menu.addAction(self.edit_action)

        menu.addMenu(self._create_classification_menu())
        menu.addSeparator()
        menu.addAction(self.select_action)
        menu.addAction(self.unselect_action)
        menu.addAction(self.source_action)

        menu.exec(event.globalPos())

    def on_edit(self):

        sample = self.model.get_sample(self.view.currentIndex().row())
        # print(sample)
        if sample:
            dialog = SampleDialog(self.model.conn, sample["id"])

            if dialog.exec():
                # TODO : update only if  necessary
                self.model.load()

    def on_remove(self):

        rows = []
        for index in self.view.selectionModel().selectedRows():
            rows.append(index.row())

        self.model.remove_samples(rows)

    def on_clear_samples(self):
        self.model.clear()

    def update_classification(self, value: int = 0):

        unique_ids = set()
        for index in self.view.selectionModel().selectedRows():
            if not index.isValid():
                continue

            sample = self.model.get_sample(index.row())
            sample_id = sample["id"]

            if sample_id in unique_ids:
                continue

            unique_ids.add(sample_id)
            update_data = {"classification": int(value)}
            self.model.update_sample(index.row(), update_data)

            LOGGER.debug(sample)

    def on_select(self):

        fields = self.mainwindow.get_state_data("fields")
        fields = [f for f in fields if not f.startswith("samples")]

        # hugly : Create genotype fields
        indexes = self.view.selectionModel().selectedRows()
        selected_samples = self.mainwindow.get_state_data("selected_samples") or []
        if indexes:
            sample_name = indexes[0].siblingAtColumn(0).data()
            if sample_name not in selected_samples:
                selected_samples.append(sample_name)
        for sample_name in selected_samples:
            fields += [f"samples.{sample_name}.gt"]

        self.mainwindow.set_state_data("selected_samples", selected_samples)
        self.mainwindow.set_state_data("fields", fields)
        self.mainwindow.set_state_data("filters", self._create_filters())
        self.mainwindow.refresh_plugins(sender=self)
        # self.mainwindow.refresh_plugins("samples")
        self.on_model_reset()
        # print("selected_samples:")
        # print(self.mainwindow.get_state_data("selected_samples"))

    def on_unselect(self):

        fields = self.mainwindow.get_state_data("fields")
        fields = [f for f in fields if not f.startswith("samples")]

        # hugly : Create genotype fields
        indexes = self.view.selectionModel().selectedRows()
        selected_samples = self.mainwindow.get_state_data("selected_samples") or []
        if indexes:
            sample_name = indexes[0].siblingAtColumn(0).data()
            if sample_name in selected_samples:
                selected_samples.remove(sample_name)
        for sample_name in selected_samples:
            fields += [f"samples.{sample_name}.gt"]

        self.mainwindow.set_state_data("selected_samples", selected_samples)
        self.mainwindow.set_state_data("fields", fields)
        self.mainwindow.set_state_data("filters", self._create_filters())
        self.mainwindow.refresh_plugins(sender=self)
        # print("selected_samples:")
        # print(self.mainwindow.get_state_data("selected_samples"))

    def on_create_source(self):
        name, success = QInputDialog.getText(
            self, self.tr("Source Name"), self.tr("Get a source name ")
        )

        # if not name:
        #     return

        if success and name:

            sql.insert_selection_from_source(
                self.model.conn, name, "variants", self._create_filters(False)
            )

            if "source_editor" in self.mainwindow.plugins:
                self.mainwindow.refresh_plugin("source_editor")

    def on_register(self, mainwindow: MainWindow):
        """This method is called when the plugin is registered from the mainwindow.

        This is called one time at the application startup.

        Args:
            mainwindow (MainWindow): cutevariant Mainwindow
        """
        self.mainwindow = mainwindow

    def on_open_project(self, conn: sqlite3.Connection):
        """This method is called when a project is opened

                Do your initialization here.
        You may want to store the conn variable to use it later.

        Args:
            conn (sqlite3.connection): A connection to the sqlite project
        """
        self.model.clear()
        self.model.conn = conn

        # Chargement des classification

        config = Config("classifications")
        self.model.classifications = config.get("samples", [])
        self.model.load()

    def on_refresh(self):
        """This method is called from mainwindow.refresh_plugins()

        You may want to overload this method to update the plugin state
        when query changed
        """
        pass

    def on_add_samples(self):

        dialog = SamplesDialog(self.model.conn)
        dialog.set_samples(self.model.get_samples())
        if dialog.exec():
            self.model.set_samples(dialog.get_samples())

    def _create_filters(self, copy_existing_filters: bool = True) -> dict:
        """
        The function creates a dictionary of filters based on a list of filters and existing filters (or not)

        Args:
            copy_existing_filters (bool, optional)

        Returns:
            dict: A dictionary of filters
        """
        indexes = self.view.selectionModel().selectedRows()

        if copy_existing_filters:
            filters = copy.deepcopy(self.mainwindow.get_state_data("filters"))
        else:
            filters = {}

        previous_samples_filters = self.mainwindow.get_state_data("samples_filters")

        if not filters:
            root = "$or"
            filters["$or"] = []

        else:
            root = list(filters.keys())[0]
            for i in filters[root]:
                if i == previous_samples_filters:
                    filters[root].remove(i)

        selected_samples = self.mainwindow.get_state_data("selected_samples") or []

        # for index in indexes:
        if selected_samples:
            samples_filters = {}
            samples_filters["$or"] = []
            for sample_name in selected_samples:
                if sample_name:
                    key = f"samples.{sample_name}.gt"
                    condition = {key: {"$gte": 1}}
                    samples_filters["$or"].append(condition)

            self.mainwindow.set_state_data("samples_filters", samples_filters)
            filters[root].append(samples_filters)

        return filters


if __name__ == "__main__":
    import sys

    app = QApplication(sys.argv)

    conn = sql.get_sql_connection("/home/sacha/Dev/cutevariant/examples/test.db")

    w = SamplesWidget()
    w.model.conn = conn
    w.model.load()

    w.show()

    app.exec()<|MERGE_RESOLUTION|>--- conflicted
+++ resolved
@@ -355,15 +355,11 @@
         )
         self.edit_action = self.tool_bar.addAction(FIcon(0xF0FFB), "Edit  sample", self.on_edit)
 
-<<<<<<< HEAD
         self.select_action = QAction(FIcon(0xF0FFB), "Add selected sample to filter variant")
         self.select_action.triggered.connect(self.on_select)
         self.unselect_action = QAction(FIcon(0xF0FFB), "Remove selected sample to filter variant")
         self.unselect_action.triggered.connect(self.on_unselect)
-=======
-        self.run_action = QAction(FIcon(0xF0FFB), "Filter variant from selected sample")
-        self.run_action.triggered.connect(self.on_run)
->>>>>>> 01f42961
+
         self.source_action = QAction(FIcon(0xF0FFB), "Create source from selected sample")
         self.source_action.triggered.connect(self.on_create_source)
 
