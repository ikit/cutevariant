# Standard imports
import sys
import json
import os
import pickle
import uuid
from ast import literal_eval
from functools import lru_cache
from typing import Any, Iterable

# Qt imports
from PySide2.QtWidgets import (
    QWidget,
    QTreeView,
    QFrame,
    QToolButton,
    QPushButton,
    QCompleter,
    QStackedWidget,
    QDialog,
    QLineEdit,
    QFileDialog,
    QApplication,
    QStyledItemDelegate,
    QToolBar,
    QAbstractItemView,
    QHeaderView,
    QComboBox,
    QSizePolicy,
    QMessageBox,
    QHBoxLayout,
    QVBoxLayout,
    QMenu,
    QStyle,
    QAbstractItemDelegate,
)
from PySide2.QtCore import (
    Qt,
    QObject,
    Signal,
    Slot,
    QDir,
    QAbstractItemModel,
    QModelIndex,
    QMimeData,
    QEvent,
    QStandardPaths,
    QStringListModel,
    QSize,
    QByteArray,
    QFileInfo,
    QSettings,
    QRect,
)
from PySide2.QtGui import (
    QPainter,
    QPalette,
    QFont,
    QPen,
    QBrush,
    QIntValidator,
    QDoubleValidator,
)

# Custom imports
from cutevariant.gui import style, plugin, FIcon
from cutevariant.core import sql, get_sql_connection
from cutevariant.core.vql import parse_one_vql
from cutevariant.core.querybuilder import (
    build_vql_query,
    fields_to_vql,
)
import cutevariant.commons as cm

LOGGER = cm.logger()

TYPE_OPERATORS = {
    "str": ["$eq", "$ne", "$in", "$nin", "$regex"],
    "float": ["$eq", "$ne", "$gte", "$gt", "$lt", "$lte"],
    "int": ["$eq", "$ne", "$gte", "$gt", "$lt", "$lte"],
    "bool": ["$eq"],
}

OPERATORS_PY_SQL = {
    "$eq": "=",
    "$gt": ">",
    "$gte": ">=",
    "$lt": "<",
    "$lte": "<=",
    "$in": "IN",
    "$ne": "!=",
    "$nin": "NOT IN",
    "$regex": "REGEXP",
    "$and": "AND",
    "$or": "OR",
}


COLUMN_FIELD = 0
COLUMN_LOGIC = 0
COLUMN_OPERATOR = 1
COLUMN_VALUE = 2
COLUMN_CHECKBOX = 3
COLUMN_REMOVE = 4


@lru_cache()
def prepare_fields(conn):
    """Prepares a list of columns on which filters can be applied"""
    results = {}
    samples = [sample["name"] for sample in sql.get_samples(conn)]

    for field in sql.get_fields(conn):

        if field["category"] == "variants":
            name = field["name"]
            results[name] = field["type"]

        if field["category"] == "annotations":
            name = field["name"]
            results[f"ann.{name}"] = field["type"]

        if field["category"] == "samples":
            name = field["name"]
            for sample in samples:
                sample_field = f"samples.{sample}.{name}"
                results[sample_field] = field["type"]

    return results


class BaseFieldEditor(QFrame):
    """Base class for all editor widgets.

    Editor widgets are used in FilterDelegate to display different kind of
    editors according to field type.

    Inherit from this class if you want a custom field editor by overriding
    `set_value` and `get_value`.

    See Also:
         :meth:`FilterDelegate`
    """

    def __init__(self, parent=None):
        super().__init__(parent)
        # style hack : Set background as same as selection in the view
        self.setAutoFillBackground(True)
        self.setBackgroundRole(QPalette.Highlight)

    def set_value(self, value):
        raise NotImplementedError

    def get_value(self):
        raise NotImplementedError

    def reset(self):
        print("reset")

    def set_widget(self, widget):
        """Setup a layout with a widget

        Typically, it is used to add user input widget to the item
        (QSpinBox, QComboBox, etc.)

        Args:
            widget (QWidget)
        """
        self.widget = widget
        h_layout = QHBoxLayout()
        h_layout.addWidget(widget)
        h_layout.setContentsMargins(0, 0, 0, 0)
        h_layout.setSpacing(0)
        self.setLayout(h_layout)


class IntFieldEditor(BaseFieldEditor):
    """Editor for integer value

    Attributes:
        spin_box (QSpinBox)
    """

    def __init__(self, parent=None):
        super().__init__(parent)
        self.line_edit = QLineEdit()
        self.validator = QIntValidator()
        self.line_edit.setValidator(self.validator)
        self.set_widget(self.line_edit)
        self.line_edit.setSizePolicy(QSizePolicy.Expanding, QSizePolicy.Expanding)

    def set_value(self, value: int):
        self.line_edit.setText(str(value))

    def get_value(self) -> int:
        return int(self.line_edit.text())

    def set_range(self, min_, max_):
        """ Limit editor with a range of value """
        self.validator.setRange(min_, max_)


class DoubleFieldEditor(BaseFieldEditor):
    """Editor for floating point value

    Attributes:
        spin_box (QDoubleSpinBox)
    """

    def __init__(self, parent=None):
        super().__init__(parent)
        self.line_edit = QLineEdit()
        self.validator = QDoubleValidator()
        self.line_edit.setValidator(self.validator)
        self.line_edit.setSizePolicy(QSizePolicy.Expanding, QSizePolicy.Expanding)
        self.set_widget(self.line_edit)

    def set_value(self, value: float):
        try:
            txt = QLocale().toString(value)
        except:
            txt = QLocale().toString(0.0)
        self.line_edit.setText(txt)

    def get_value(self) -> float:

        text = self.line_edit.text()
        value = 0.0
        print("TT", text)
        value, success = QLocale().toDouble(text)

        if not success:
            value = 0.0

        return value

    def set_range(self, min_, max_):
        self.validator.setRange(min_, max_)


class StrFieldEditor(BaseFieldEditor):
    """Editor for string value

    Attributes:
        edit (QLineEdit)
    """

    def __init__(self, parent=None):
        super().__init__(parent)
        self.edit = QLineEdit()
        self.edit.setSizePolicy(QSizePolicy.Expanding, QSizePolicy.Expanding)
        self.set_widget(self.edit)

    def set_value(self, value: str):
        """Set displayed value in the lineEdit of the editor"""
        self.edit.setText(str(value))

    def get_value(self) -> str:
        """Return string or float/int for numeric values"""
        value = self.edit.text()
        return value

    def set_completion(self, items: list):
        """Set a completer to autocomplete value"""
        # self.edit.setCompleter(completer)
        print("SET COMPLETION ", items)
        self.completer = QCompleter()
        self.model = QStringListModel(items)
        self.completer.setModel(self.model)
        self.edit.setCompleter(self.completer)


class WordSetEditor(BaseFieldEditor):
    """Editor for Boolean value

    Attributes:
        box (QCheckBox)
    """

    def __init__(self, parent=None):
        super().__init__(parent)

        self.w = QWidget()
        self.edit = QLineEdit()
        self.combo = QComboBox()
        self.stack = QStackedWidget()
        self.btn = QPushButton()
        self.btn.setFlat(True)
        self.btn.setToolTip(self.tr("Use wordset"))

        hlayout = QHBoxLayout()
        self.stack.addWidget(self.edit)
        self.stack.addWidget(self.combo)

        hlayout.addWidget(self.stack)
        hlayout.addWidget(self.btn)

        hlayout.setContentsMargins(0, 0, 0, 0)
        hlayout.setSpacing(0)
        self.setLayout(hlayout)

        # DisplayRole, UserRole

        self.edit.setSizePolicy(QSizePolicy.Expanding, QSizePolicy.Expanding)
        self.btn.clicked.connect(self.switch_mode)

    def switch_mode(self):
        next_mode = "list" if self.get_mode() == "wordset" else "wordset"
        self.set_mode(next_mode)

    def fill_wordsets(self, wordsets: list):
        self.combo.clear()
        self.combo.addItems(wordsets)

    def set_mode(self, mode="list"):
        """ set mode with either 'list' or 'wordset' """

        if mode == "list":
            self.stack.setCurrentIndex(0)
            self.btn.setIcon(FIcon(0xF0B13))
        if mode == "wordset":
            self.stack.setCurrentIndex(1)
            self.btn.setIcon(FIcon(0xF0C2E))

    def get_mode(self):
        return "list" if self.stack.currentIndex() == 0 else "wordset"

    def set_value(self, value: Any):

        # If value is a simple list of elements ...
        if isinstance(value, list):
            self.edit.setText(",".join(value))
            self.set_mode("list")

        # If it is a real wordset object
        if isinstance(value, dict):
            if "$wordset" in value:
                self.combo.setCurrentText(value["$wordset"])
                self.set_mode("wordset")

    def get_value(self) -> Any:

        # If has ",", it is a simple list list.
        if self.get_mode() == "list":  # ListMode
            return self.edit.text().split(",")
        else:
            return {"$wordset": self.combo.currentText()}


class BoolFieldEditor(BaseFieldEditor):
    """Editor for Boolean value

    Attributes:
        box (QCheckBox)
    """

    def __init__(self, parent=None):
        super().__init__(parent)
        self.box = QComboBox()
        # DisplayRole, UserRole
        self.box.addItem("False", False)
        self.box.addItem("True", True)
        self.set_widget(self.box)
        self.box.setSizePolicy(QSizePolicy.Expanding, QSizePolicy.Expanding)

    def set_value(self, value: bool):
        self.box.setCurrentIndex(int(value))

    def get_value(self) -> bool:
        # Return UserRole
        return self.box.currentData()


class GenotypeFieldEditor(BaseFieldEditor):
    """Editor for Boolean value

    Attributes:
        box (QCheckBox)
    """

    def __init__(self, parent=None):
        super().__init__(parent)
        self.box = QComboBox()
        # DisplayRole, UserRole
        self.box.addItem("0/1", 1)
        self.box.addItem("1/1", 2)
        self.box.addItem("0/0", 0)
        self.box.addItem("?/?", -1)

        self.set_widget(self.box)
        self.box.setSizePolicy(QSizePolicy.Expanding, QSizePolicy.Expanding)

    def set_value(self, value: int):
        self.box.setCurrentIndex(self.box.findData(value))

    def get_value(self) -> int:
        # Return UserRole
        return self.box.currentData()


class ComboFieldEditor(BaseFieldEditor):
    """Editor for Logic Value (less, greater, more than etc ...)

    Attributes:
        combo_box (QComboBox): Combobox to allow a suer to select operators.
    """

    def __init__(self, parent=None):
        super().__init__(parent)
        self.combo_box = QComboBox()
        self.set_widget(self.combo_box)
        self.combo_box.setSizePolicy(QSizePolicy.Expanding, QSizePolicy.Expanding)

    def set_value(self, value: str):
        self.combo_box.setCurrentText(value)

    def get_value(self) -> str:
        # Return UserRole
        return self.combo_box.currentText()

    def fill(self, items):
        self.combo_box.clear()
        self.combo_box.addItems(items)


class OperatorFieldEditor(BaseFieldEditor):
    """Editor for Logic Value (less, greater, more than etc ...)

    Attributes:
        combo_box (QComboBox): Combobox to allow a suer to select operators.
    """

    def __init__(self, parent=None):
        super().__init__(parent)
        self.combo_box = QComboBox()
        self.set_widget(self.combo_box)
        self.combo_box.setSizePolicy(QSizePolicy.Expanding, QSizePolicy.Expanding)

    def set_value(self, value: str):
        self.combo_box.setCurrentText(value)

    def get_value(self) -> str:
        # Return UserRole
        return self.combo_box.currentData()

    def fill(self, operators=TYPE_OPERATORS["str"]):
        """Init QComboBox with all supported operators"""
        self.combo_box.clear()
        for op in operators:
            self.combo_box.addItem(OPERATORS_PY_SQL.get(op), op)


class LogicFieldEditor(BaseFieldEditor):
    """Editor for logic field (And/Or)"""

    def __init__(self, parent=None):
        super().__init__(parent)
        self.box = QComboBox()

        # DisplayRole, UserRole
        self.box.addItem(OPERATORS_PY_SQL.get("$and"), "$and")
        self.box.addItem(OPERATORS_PY_SQL.get("$or"), "$or")

        self.box.setSizePolicy(QSizePolicy.Expanding, QSizePolicy.Expanding)
        self.set_widget(self.box)

    def set_value(self, value: str):

        if value == "$or":
            self.box.setCurrentIndex(1)

        else:  # AND
            self.box.setCurrentIndex(0)

    def get_value(self) -> str:
        # Return UserRole
        return self.box.currentData()


class FieldFactory(QObject):
    """FieldFactory is a factory to build BaseEditor according sql Field data

    Attributes:
        conn (sqlite3.connection)

    TODO: used only in FieldDialog => not used anymore
    """

    def __init__(self, conn):
        super().__init__()
        self.conn = conn
        self.field_types_mapping = prepare_fields(self.conn)

    def create(self, field: str, operator=None, parent=None):
        """Get FieldWidget according to type key of the given sql_field"""

        field_type = self.field_types_mapping.get(field)

        if field.endswith(".gt"):
            w = GenotypeFieldEditor(parent)
            return w

        if operator in ("$in", "$nin"):
            w = WordSetEditor(parent)
            w.fill_wordsets([w["name"] for w in sql.get_wordsets(self.conn)])
            return w

        if field_type == "int":
            w = IntFieldEditor(parent)
            # w.set_range(*sql.get_field_range(self.conn, sql_field, sample))
            return w

        if field_type == "float":
            w = DoubleFieldEditor(parent)
            # w.set_range(*sql.get_field_range(self.conn, sql_field, sample))
            return w

        if field_type == "str":
            w = StrFieldEditor(parent)
            liste = sql.get_field_unique_values(self.conn, field)
            w.set_completion(liste)
            return w

        if field_type == "bool":
            return BoolFieldEditor(parent)

        LOGGER.warning("field is unknown")
        return StrFieldEditor(parent)


class FilterItem:
    """FilterItem is a recursive class which represent item for a FilterModel

    A tree of FilterItems can be stored by adding FilterItems recursively as children.
    Each FilterItem has a parent and a list of children.
    see https://doc.qt.io/qt-5/qtwidgets-itemviews-simpletreemodel-example.html

    Attributes:
        parent(FilterItem): item's parent
        children(list[FilterItem]): list of children
        data(any): str (logicType) or tuple/list (ConditionType).
        uuid(str):
        checked(boolean):
        type(FilterItem.LOGIC_TYPE/FilterItem.CONDITION_TYPE): Type of filter item.

    Examples:
        root = FilterItem() # Create rootItem
        root.append(FilterItem()) # Append 2 children
        root.append(FilterItem())
        root[0].append(FilterItem()) # Append 1 child to the first children
    """

    LOGIC_TYPE = 0  # Logic type is AND/OR
    CONDITION_TYPE = 1  # Condition type is (field, operator, value)

    def __init__(self, data=None, parent=None):
        """FilterItem constructor with parent as FilterItem parent

        Args:
            data(any): str (logicType) or tuple/list (ConditionType).
            parent (FilterItem): item's parent
        """
        # Item Type handling
        is_tuple = isinstance(data, (tuple, list))
        assert is_tuple or isinstance(data, str)
        self.data = list(data) if is_tuple else data
        self.type = self.CONDITION_TYPE if is_tuple else self.LOGIC_TYPE
        # Misc
        self.parent = parent
        self.children = []
        self.uuid = str(uuid.uuid1())
        self.checked = True

    def __del__(self):
        """Clear children (list[FilterItem])"""
        self.children.clear()

    def __repr__(self):
        return f"Filter Item {self.data}"

    def __getitem__(self, row):
        """Return FilterItem at the given index

        Args:
            row (int): child position

        Returns:
            FilterItem
        """
        return self.children[row]

    def append(self, item):
        """Append FilterItem child

        Args:
            item (FilterItem)
        """
        item.parent = self
        self.children.append(item)

    def insert(self, row: int, item):
        """Insert FilterItem child at a specific location

        Args:
            row (int): child index
            item (FilterItem)
        """
        item.parent = self
        self.children.insert(row, item)

    def remove(self, row: int):
        """Remove FilterItem child from a specific position

        Args:
            row (int): child index
        """
        del self.children[row]

    def row(self) -> int:
        """Return item location from his parent.

        If the item has no parent, it returns 0

        Returns:
            int: item index
        """
        if self.parent is not None:
            return self.parent.children.index(self)
        return 0

    def setRecursiveChecked(self, checked=True):
        self.checked = checked
        for child in self.children:
            child.set_recursive_check_state(checked)

    def get_field(self):
        if self.type == self.CONDITION_TYPE:
            return self.data[0]

    def get_operator(self):
        if self.type == self.CONDITION_TYPE:
            return self.data[1]

    def get_value(self):
        """Get value of condition or operator value

        Returns:
            - If item is a LOGIC_FIELD, return the operator AND/OR.
            - If item is a CONDITION_TYPE, return the value of the condition (last field).

        Examples:
            For a CONDITION_TYPE FilterItem: `("chr", "IN", (10, 11))`,
            this function will return `(10, 11)`.
        """
        if self.type == self.CONDITION_TYPE:
            return self.data[2]

        if self.type == self.LOGIC_TYPE:
            return self.data

    # def get_data(self, column=0):
    #     """ get data according columns.

    #     if item is a LOGIC_FIELD, it return self.data not matter the column.
    #     If item is a CONDITION_TYPE, you can select value from tuple according columns.

    #     column 0: Field name
    #     column 1: Field operator
    #     column 2 : Field value
    #     Args:
    #         column (int)

    #     Returns:
    #         (any): Data
    #     """

    #     if column == 0:
    #         return self.checked

    #     # if column == 1 or column == 2 or column == 3:
    #     #     if self.type == self.LOGIC_TYPE:
    #     #         return self.data

    #     #     if self.type == self.CONDITION_TYPE:
    #     #         return self.data[column - 1]

    def set_field(self, value):
        """Set field part of CONDITION_TYPE item"""
        if self.type == self.CONDITION_TYPE:
            self.data[0] = value

    def set_operator(self, value):
        """Set operator part of CONDITION_TYPE item"""
        if self.type == self.CONDITION_TYPE:
            self.data[1] = value

    def set_value(self, value):
        """Set value part of CONDITION_TYPE item or value of LOGIC_TYPE item

        Called when a user validates the editor.
        """
        if self.type == self.CONDITION_TYPE:
            self.data[2] = value
            return

        # LOGIC_TYPE:
        self.data = value


class FilterModel(QAbstractItemModel):
    """Model to display filter

    The model store Query filter as a nested tree of FilterItem.
    You can access data from self.item(), edit model using self.set_data()
    and helper methods like: add_logic_item, add_condition_item and remove_item.

    Attributes:
        conn (sqlite3.connection): sqlite3 connection
        root_item (FilterItem): RootItem (invisible) to store recursive item.

    Additional roles:
        TypeRole: Items types (LOGIC_TYPE or CONDITION_TYPE)
        UniqueIdRole: Uuid of items.

    Signals:
        filtersChanged: Emitted when model data (filters) is changed.

    Examples:
        data = {"$and": [
        {"ref": "A"},
        {
            "$or": [
                {"chr":"chr5"},
                {"chr":"chr3"},
            ]
        },}}
        model = FilterModel(conn)
        model.load(data)
        view = QTreeView()
        view.setModel(model)

        # Access item
        item  = model.item(view.currentIndex())
        # Add new item
        model.add_logic_item(parent = view.currentIndex())
        # Remove item
        model.remove_item(view.currentIndex())
    """

    # See self.headerData()
    _HEADERS = ["field", "operator", "value", "visible", "remove"]
    _MIMEDATA = "application/x-qabstractitemmodeldatalist"

    # Custom type to get FilterItem.type. See self.data()
    TypeRole = Qt.UserRole + 1
    UniqueIdRole = Qt.UserRole + 2

    filtersChanged = Signal()

    def __init__(self, conn=None, parent=None):
        super().__init__(parent)
        self.root_item = FilterItem("$and")
        self.conn = conn
        self.clear()
        self.filtersChanged.connect(lambda: print(self.to_dict()))

        self.disable_font = QFont()
        self.disable_font.setStrikeOut(True)

    @property
    def filters(self):
        return self.to_dict()

    @filters.setter
    def filters(self, filters):
        self.load(filters)

    def __del__(self):
        """Model destructor."""
        del self.root_item

    def data(self, index: QModelIndex, role=Qt.EditRole):
        """Overrided Qt methods : Return model's data according index and role

        Warning:
            FilterDelegate.createEditor and setEditorData must use UserRole!
            The displayed elements are displayed from FilterItem with DisplayRole!
            Field* take ONLY UserRoles and convert them into something that can be
            showed to a user.

        Args:
            index (QModelIndex): index of item
            role (Qt.Role)

        Returns:
            Any type: Return value
        """
        if not index.isValid():
            return
        if index == QModelIndex():
            return

        item = self.item(index)

        # icon checkbox
        if role == Qt.DecorationRole:
            if index.column() == COLUMN_CHECKBOX:
                return QIcon(FIcon(0xF06D0)) if item.checked else QIcon(FIcon(0xF06D1))

            if index.column() == COLUMN_FIELD and item.type == FilterItem.LOGIC_TYPE:
                if item.get_value() == "$and":
                    return QIcon(FIcon(0xF08E1))
                if item.get_value() == "$or":
                    return QIcon(FIcon(0xF08E5))

            if (
                index.column() == COLUMN_FIELD
                and item.type == FilterItem.CONDITION_TYPE
            ):

                val = item.get_value()

        # columns title
        if role == Qt.FontRole and index.column() == COLUMN_FIELD:
            font = QFont()
            font.setBold(True)
            return font

        if role == Qt.ForegroundRole:
            if not item.checked:
                return QColor("lightgray")

            # if index.column() == COLUMN_VALUE:
            #     return QColor("blue")

        # align operator
        if role == Qt.TextAlignmentRole and index.column() == COLUMN_OPERATOR:
            return Qt.AlignCenter

        # Delete icon
        if role == Qt.DecorationRole and index.column() == COLUMN_REMOVE:
            if index.parent() != QModelIndex():
                return QIcon(FIcon(0xF0156, "red"))

        if role in (Qt.DisplayRole, Qt.EditRole):

            if index.column() == COLUMN_FIELD:
                if item.type == FilterItem.CONDITION_TYPE:
                    return item.get_field()

                if item.type == FilterItem.LOGIC_TYPE:
                    val = item.get_value()
                    return (
                        OPERATORS_PY_SQL.get(val, "$and") + f"  ({len(item.children)})"
                    )

            if item.type != FilterItem.CONDITION_TYPE:
                return

            if index.column() == COLUMN_OPERATOR:
                operator = item.get_operator()
                return OPERATORS_PY_SQL.get(operator, "=")

            if index.column() == COLUMN_VALUE:
                val = item.get_value()
                if isinstance(val, list):
                    return ",".join(val)

                if isinstance(val, dict):
                    if "$wordset" in val:
                        return val["$wordset"]

                return val

        if role == FilterModel.TypeRole:
            # Return item type
            return item.type

        if role == FilterModel.UniqueIdRole:
            return item.uuid

        return

        # if role == Qt.DisplayRole and index.column() == 1:
        #     data = self.item(index).get_data(index.column())
        #     return str(data)

        # if role in (Qt.DecorationRole, Qt.DisplayRole) and index.column() == 2:
        #     # Special case to display an icon instead of a number for gt fields
        #     field = self.item(index).get_data(0)
        #     if type(field) is tuple and field[2] == "gt":
        #         if role == Qt.DecorationRole:
        #             gt = self.item(index).get_data(index.column())
        #             return QIcon(GenotypeField.GENOTYPES[gt])
        #         else:
        #             # don't display any text
        #             return None
        # if role == Qt.DisplayRole or role == Qt.EditRole:
        #     #  Display data
        #     item = self.item(index)
        #     return item.get_data(index.column())

        # if role == Qt.TextAlignmentRole:
        #     #  Adjust text alignement
        #     if index.column() == 0:
        #         return int(Qt.AlignVCenter) + int(Qt.AlignLeft)
        #     if index.column() == 1:
        #         return Qt.AlignCenter
        #     if index.column() == 2:
        #         return int(Qt.AlignVCenter) + int(Qt.AlignLeft)

        # if role == Qt.FontRole:
        #     #  Make LogicItem as bold
        #     if self.item(index).type == FilterItem.LOGIC_TYPE:
        #         font = QFont()
        #         font.setBold(True)
        #         return font

    def setData(self, index, value, role=Qt.UserRole):
        """Overrided Qt methods: Set value of FilterItem present at the given index.

        This method is called from FilterDelegate when edition has been done.

        Warning:
            FilterDelegate.createEditor and setEditorData must use UserRole!
            The displayed elements are displayed from FilterItem with DisplayRole!
            Field* take ONLY UserRoles and convert them into something that can be
            showed to a user.

        Args:
            index (QModelIndex)
            value (any): new value
            role (Qt.ItemDataRole): Qt.UserRole or Qt.CheckStateRole

        Returns:
            bool: Return True if success otherwise return False
        """
        if not index.isValid():
            return False

        if role in (Qt.DisplayRole, Qt.EditRole, Qt.UserRole):
            item = self.item(index)

            if index.column() == COLUMN_CHECKBOX:
                item.checked = bool(value)

            if index.column() == COLUMN_FIELD:
                if item.type == FilterItem.LOGIC_TYPE:
                    item.set_value(value)

                if item.type == FilterItem.CONDITION_TYPE:
                    item.set_field(value)
                    item.set_operator("$eq")
                    item.set_value("<unset>")

            if item.type == FilterItem.CONDITION_TYPE:

                if index.column() == COLUMN_OPERATOR:
                    item.set_operator(value)

                if index.column() == COLUMN_VALUE:
                    item.set_value(value)

            self.filtersChanged.emit()
            # just one item is changed
            self.dataChanged.emit(index, index, role)
            return True

        if role == Qt.CheckStateRole and index.column() == COLUMN_CHECKBOX:
            self.set_recursive_check_state(index, bool(value))
            self.filtersChanged.emit()
            # just one item is changed
            self.dataChanged.emit(index, index, role)
            return True

        return False

    def headerData(self, section, orientation, role=Qt.DisplayRole):
        """Return header data

        Args:
            section (integer): row
            orientation (Qt.Orientation): Vertical or horizontal header
            role (Qt.ItemDataRole, optional): data role

        Returns:
            Any type of data
        """
        if role == Qt.DisplayRole:
            if orientation == Qt.Horizontal:
                return self._HEADERS[section]

    def is_last(self, index: QModelIndex()) -> bool:
        """Return True if index is the last in the row
        This is used by draw_branch
        """
        if index == QModelIndex():
            return False

        return index.row() == index.model().rowCount(index.parent()) - 1

    def index(self, row, column, parent=QModelIndex()) -> QModelIndex:
        """Overrided Qt methods: create index according row, column and parent

        Usefull for dataChanged signal

        Returns:
            QModelIndex
        """
        if not self.hasIndex(row, column, parent):
            return QModelIndex()

        if not parent.isValid():  # If no parent, then parent is the root item
            parent_item = self.root_item

        else:
            parent_item = parent.internalPointer()

        child_item = parent_item[row]
        if child_item:
            return self.createIndex(row, column, child_item)
        else:
            return QModelIndex()

    def parent(self, index: QModelIndex) -> QModelIndex:
        """Overrided Qt methods: Create parent from index """
        if not index.isValid():
            return QModelIndex()

        child_item = index.internalPointer()

        parent_item = child_item.parent

        if parent_item == self.root_item:
            return QModelIndex()

        return self.createIndex(parent_item.row(), 0, parent_item)

    def clear(self):
        """Clear Model"""
        self.beginResetModel()
        self.root_item.children.clear()
        # Load first default item
        self.root_item.append(FilterItem("$and"))

        self.endResetModel()

    def load(self, data: dict):
        """load model from dict

        dict should be a nested dictionnary of condition. For example:
        data = {"$and": [
        {"ref":"A"},
        {
            "$or": [
                {"chr":"chr5"},
                {"chr":"chr3"},
            ]
        },}}
        Args:
            data (TYPE): Description
        """
        self.beginResetModel()
        if data:
            self.root_item.children.clear()
            self.root_item.append(self.to_item(data))
        self.endResetModel()

    @classmethod
    def is_logic(cls, item: dict) -> bool:
        """
        Returns whether item holds a logic operator
        Example:
            > is_logic({"$and":[...]})
            > True
        """
        keys = list(item.keys())
        return keys[0] in ("$and", "$or")

    def to_item(self, data: dict) -> FilterItem:
        """Recursive function to build a nested FilterItem structure from dict data"""
        if FilterModel.is_logic(data):
            operator = list(data.keys())[0]
            item = FilterItem(operator)
            [item.append(self.to_item(k)) for k in data[operator]]
        else:  # condition item

            field = list(data.keys())[0]
            value = data[field]
            operator = "$eq"

            if isinstance(value, dict):
                k, v = list(value.items())[0]
                operator = k
                value = v

            item = FilterItem((field, operator, value))

        return item

    def to_dict(self, item=None) -> dict:
        """Recursive function to build a nested dictionnary from FilterItem structure

        Notes:
            We use data from FilterItems; i.e. the equivalent of UserRole data.
        """

        if len(self.root_item.children) == 0:
            return {}

        if item is None:
            item = self.root_item[0]

        if item.type == FilterItem.LOGIC_TYPE and item.checked is True:
            # Return dict with operator as key and item as value
            operator_data = [
                self.to_dict(child) for child in item.children if child.checked is True
            ]
            return {item.get_value(): operator_data}

        if item.type == FilterItem.CONDITION_TYPE:
            result = {}
            operator = item.get_operator()
            if operator == "$eq":
                result = {item.get_field(): item.get_value()}
            else:
                result = {item.get_field(): {operator: item.get_value()}}
            return result

    def add_logic_item(self, value="$and", parent=QModelIndex()):
        """Add logic item

        Args:
            value (str): Can be "AND" or "OR"
            parent (QModelIndex): parent index
        """

        #  Skip if parent is a condition type
        if self.item(parent).type == FilterItem.CONDITION_TYPE:
            return

        self.beginInsertRows(parent, 0, 0)
        self.item(parent).insert(0, FilterItem(data=value))
        self.endInsertRows()
        self.filtersChanged.emit()

    def add_condition_item(self, value=("ref", "$eq", "A"), parent=QModelIndex()):
        """Add condition item

        Args:
            value (tuple): Condition data (field, operator, value)
            parent (QModelIndex): Parent index
        """
        # Skip if parent is a condition type
        if self.item(parent).type == FilterItem.CONDITION_TYPE:
            return

        row = self.rowCount(parent)
        self.beginInsertRows(parent, row - 1, row - 1)
        item = FilterItem(data=value)
        self.item(parent).append(item)
        self.endInsertRows()
        self.filtersChanged.emit()

    def remove_item(self, index):
        """Remove Item

        Args:
            index (QModelIndex): item index
        """
        if index.isValid():
            self.beginRemoveRows(index.parent(), index.row(), index.row())
            self.item(index).parent.remove(index.row())
            self.endRemoveRows()
            self.filtersChanged.emit()

    def rowCount(self, parent=QModelIndex()) -> int:
        """Overrided Qt methods: return row count according parent """
        # if parent.column() > 0:
        #     return 0

        if not parent.isValid():
            parent_item = self.root_item
        else:
            parent_item = parent.internalPointer()

        return len(parent_item.children)

    def columnCount(self, parent=QModelIndex()) -> int:
        """ Overrided Qt methods: return column count according parent """

        return 5

    def flags(self, index) -> Qt.ItemFlags:
        """ Overrided Qt methods: return Qt flags to make item editable and selectable """

        if not index.isValid():
            return 0

        item = index.internalPointer()

        if index.column() == COLUMN_CHECKBOX or index.column() == COLUMN_REMOVE:
            return Qt.ItemIsSelectable | Qt.ItemIsEnabled

        if item.type == FilterItem.LOGIC_TYPE and index.column() != COLUMN_FIELD:
            return Qt.ItemIsSelectable | Qt.ItemIsEnabled

        if item.type == FilterItem.LOGIC_TYPE and index.column() == COLUMN_FIELD:
            return (
                Qt.ItemIsSelectable
                | Qt.ItemIsEditable
                | Qt.ItemIsEnabled
                | Qt.ItemIsDragEnabled
                | Qt.ItemIsDropEnabled
            )

        if item.type == FilterItem.CONDITION_TYPE:
            return (
                Qt.ItemIsSelectable
                | Qt.ItemIsEditable
                | Qt.ItemIsEnabled
                | Qt.ItemIsDragEnabled
            )

        return Qt.ItemIsSelectable | Qt.ItemIsEditable | Qt.ItemIsEnabled

    def item(self, index: QModelIndex) -> FilterItem:
        """Return Filter Item from model index

        Args:
            index (QModelIndex)

        Returns:
            FilterItem
        """
        if index.isValid():
            return index.internalPointer()
        else:
            return self.root_item

    def moveRow(
        self,
        sourceParent: QModelIndex,
        sourceRow: int,
        destinationParent: QModelIndex,
        destinationChild: int,
    ) -> bool:
        """Overrided Qt methods : Move an item from source to destination index
        Args:
            sourceParent (QModelIndex): parent of souce item
            sourceRow (int): index position of source item
            destinationParent (QModelIndex): parent od destination item
            destinationChild (int): index position of destination item

        Returns:
            bool: Return True if success otherwise retur False
        """
        parent_source_item = self.item(sourceParent)
        parent_destination_item = self.item(destinationParent)

        #  if destination is - 1, it's mean we should append the item at the end of children
        if destinationChild < 0:
            if sourceParent == destinationParent:
                return False
            else:
                destinationChild = len(parent_destination_item.children)

        # Don't move same same Item
        if sourceParent == destinationParent and sourceRow == destinationChild:
            return False

        self.beginMoveRows(
            sourceParent, sourceRow, sourceRow, destinationParent, destinationChild
        )
        item = parent_source_item.children.pop(sourceRow)
        parent_destination_item.insert(destinationChild, item)
        self.endMoveRows()

        self.filtersChanged.emit()
        return True

    def supportedDropActions(self) -> Qt.DropAction:
        """Overrided from Qt. Return supported drop action by the model

        Returns:
            Qt.DropAction
        """
        return Qt.MoveAction

    def dropMimeData(self, data, action, row, column, parent) -> bool:
        """Overrided Qt methods: This method is called when item is dropped by drag/drop.
        data is QMimeData and it contains a pickle serialization of current dragging item.
        Get back item by unserialize data.data().

        Args:
            data (QMimeData)
            action (Qt.DropAction)
            row (int): row destination
            column (int): column destination ( not used)
            parent (QModelIndex): parent destination

        Returns:
            bool: return True if success otherwise return False
        """
        if action != Qt.MoveAction:
            return False

        if not data.data(self._MIMEDATA):
            return False

        # Unserialize
        item = pickle.loads(data.data(self._MIMEDATA).data())

        # Get index from item
        source_parent = self.match(
            self.index(0, 0),
            FilterModel.UniqueIdRole,
            item.parent.uuid,
            1,
            Qt.MatchRecursive,
        )

        if source_parent:
            source_parent = source_parent[0]
            return self.moveRow(source_parent, item.row(), parent, row)

        return False

    def mimeData(self, indexes) -> QMimeData:
        """Serialize item from indexes into a QMimeData
        Currently, it serializes only the first index from t he list.
        Args:
            indexes (list<QModelIndex>)

        Returns:
            QMimeData
            ..see: self.dropMimeData
        """
        if not indexes:
            return

        data = QMimeData(self._MIMEDATA)
        serialization = QByteArray(pickle.dumps(self.item(indexes[0])))
        data.setData(self._MIMEDATA, serialization)
        return data

    def set_recursive_check_state(self, index, checked=True):
        """Recursive check of all subfilters"""

        if not index.isValid():
            return

        item = self.item(index)

        item.checked = checked

        start = self.index(index.row(), 0, index.parent())
        end = self.index(index.row(), self.columnCount() - 1, index.parent())

        # Update specific changed item
        self.dataChanged.emit(start, end)

        for row in range(self.rowCount(index)):
            cindex = self.index(row, 0, index)
            self.set_recursive_check_state(cindex, checked)

    def to_json(self, filename: str):

        with open(filename, "w") as file:
            json.dump(self.to_dict(), file)

    def from_json(self, filename: str):
        with open(filename, "r") as file:
            data = json.load(file)
            self.filters = data


class FilterDelegate(QStyledItemDelegate):
    """FilterDelegate is used to create widget editor for the model inside the view.

    Notes:
        Without a delegate, the view cannot display editor when user double clicks
        on a cell.

        Editors are created from self.createEditor.
        FilterModel data are read and written respectively with setEditorData and
        setModelData.

        The view has 5 columns, enumerated with the following names:

        - COLUMN_CHECKBOX = 0
        - COLUMN_FIELD = 1
        - COLUMN_LOGIC = 1
        - COLUMN_OPERATOR = 2
        - COLUMN_VALUE = 3
        - COLUMN_REMOVE = 4

    Examples:
        view = QTreeView()
        model = FilterModel()
        delegate = FilterDelegate()
        view.setModel(model)
        view.setItemDelegate(delegate)
    """

    def __init__(self, parent=None):
        super().__init__(parent)

        self.add_icon = FIcon(0xF0704)
        self.group_icon = FIcon(0xF0704)
        self.rem_icon = FIcon(0xF0156, "red")

        self.eye_on = FIcon(0xF0208)
        self.eye_off = FIcon(0xF0209)

        s = qApp.style().pixelMetric(QStyle.PM_ListViewIconSize)
        self.icon_size = QSize(s, s)
        self.row_height = qApp.style().pixelMetric(QStyle.PM_ListViewIconSize) * 1.2

    def createEditor(self, parent, option, index: QModelIndex) -> QWidget:
        """Overrided from Qt. Create an editor for the selected column.

        The editor is based on the selected column and on the type of FilterItem
        (LOGIC_TYPE or CONDITION_TYPE). It is also based on the selected SQL field,
        and on the SQL operator.

        Args:
            parent (QWidget): widget's parent
            option (QStyleOptionViewItem)
            index (QModelIndex)

        Returns:
            QWidget: a editor with set_value and get_value methods
        """
        model = index.model()
        item = model.item(index)
        field = item.get_field()
        operator = item.get_operator()

        factory = FieldFactory(model.conn)

        # Get current sql connection
        # conn = model.conn

        if index.column() == COLUMN_FIELD:
            if item.type == FilterItem.LOGIC_TYPE:
                return LogicFieldEditor(parent)
            if item.type == FilterItem.CONDITION_TYPE:
                combo = ComboFieldEditor(parent)
                combo.fill(prepare_fields(model.conn))
                return combo

        if index.column() == COLUMN_OPERATOR:
            w = OperatorFieldEditor(parent)
            # Fill operator according fields
            field_type = factory.field_types_mapping[field]
            w.fill(TYPE_OPERATORS[field_type])
            return w

        if index.column() == COLUMN_VALUE:
            # TODO: create instance only one time
            w = factory.create(field, operator, parent)
            return w

    def setEditorData(self, editor: QWidget, index: QModelIndex):

        model = index.model()
        item = model.item(index)
        field = item.get_field()
        operator = item.get_operator()
        value = item.get_value()

        if index.column() == COLUMN_VALUE:
            editor.set_value(value)

            # Reset operators and values widgets

        if index.column() == COLUMN_OPERATOR:
            editor.set_value(operator)

        if index.column() == COLUMN_FIELD:
            editor.set_value(field)

    def editorEvent(self, event: QEvent, model, option, index: QModelIndex):
        """

        When editing of an item starts, this function is called with the event
        that triggered the editing, the model, the index of the item, and the
        option used for rendering the item.

        Mouse events are sent to editorEvent() even if they don't start editing
        of the item.

        This is used here to act on COLUMN_CHECKBOX and COLUMN_REMOVE

        Args:
            event:
            model:
            option:
            index:

        Returns:
            (boolean): True if event is accepted; False otherwise.

        """
        if not index.isValid():
            return False

        # Skip action with First LogicItem root item

        if event.type() == QEvent.MouseButtonPress:

            item = model.item(index)

            if index.column() == COLUMN_CHECKBOX and option.rect.contains(event.pos()):
                # Invert check state
                model.setData(index, not item.checked, role=Qt.CheckStateRole)
                return True

            if index.column() == COLUMN_REMOVE and option.rect.contains(event.pos()):
                # Remove item

                # Do not remove first elements
                if index.parent() != QModelIndex():
                    model.remove_item(index)
                return True

        # Default implementation of base method
        return False

    def setModelData(self, editor, model, index):
        """Overrided from Qt: Update the model with data from the editor.

        Currently, it calls model.setData()

        See Also:
            :meth:`setModelData` for the opposite function (set editor data)

        Args:
            editor (QWidget): editor
            model (FilterModel)
            index (QModelindex)
        """
        # val = editor.get_value()
        # print("SET data model from editor:", val, type(val))
        # Get typed data from the editor (i.e. not a string)
        # Then set this data to the FilterItem (in the corresponding attribute)
        # via its set_value() function.
        # Default: UserRole

        model.setData(index, editor.get_value())

        # super().setModelData(editor, model, index)

    # def _compute_width(self, index):

    #     if index.isValid():
    #         font = QFont()
    #         metric = QFontMetrics(font)
    #         return metric.width(str(index.data(Qt.DisplayRole)))

    #     return 50

    def sizeHint(self, option, index: QModelIndex) -> QSize:
        """Overrided from Qt. Return size of row

        Args:
            option (QStyleOptionViewItem )
            index (QModelIndex)

        Returns:
            TYPE: Description
        """

        size = QSize(option.rect.width(), self.row_height)

        # if index.column() == COLUMN_CHECKBOX:
        #     return QSize(20, 30)

        # if index.column() == COLUMN_OPERATOR:
        #     return QSize(20, 30)

        # if index.column() == COLUMN_FIELD:
        #     margin = self.indentation * self._compute_level(index) + self.indentation
        #     size.setWidth(size.width() + margin + 10)

        return size

    def _compute_level(self, index: QModelIndex):
        level = 0
        i = index.parent()
        while i.isValid():
            i = i.parent()
            level += 1

        return level

<<<<<<< HEAD
        # super().paint(painter, option, index)
=======
    def paint(self, painter: QPainter, option, index: QModelIndex):
        super().paint(painter, option, index)
        painter.setPen(option.palette.color(QPalette.Midlight))
        if hasattr(index.model(), "item"):
            if index.model().item(index).type != FilterItem.LOGIC_TYPE:
                painter.drawLine(option.rect.topRight(), option.rect.bottomRight())

        if index.column() == 0:
            painter.drawLine(QPoint(0, option.rect.bottom()), option.rect.bottomRight())
        else:
            painter.drawLine(option.rect.bottomLeft(), option.rect.bottomRight())
>>>>>>> f450b373

        # painter.setPen(option.palette.color(QPalette.Dark))

        # painter.setPen(QPen(QColor("lightgray")))

        # item = index.model().item(index)

        # if item.type == FilterItem.CONDITION_TYPE or index.column() == COLUMN_VALUE:
        #     painter.drawLine(option.rect.topRight(), option.rect.bottomRight())

        # if index.column() == 0:
        #     painter.drawLine(QPoint(0, option.rect.bottom()), option.rect.bottomRight())
        # else:
        #     painter.drawLine(option.rect.bottomLeft(), option.rect.bottomRight())

    def paint(self, painter, option, index):

        # ======== Draw background
        item = index.model().item(index)
        is_selected = False

        if option.state & QStyle.State_Enabled:
            bg = (
                QPalette.Normal
                if option.state & QStyle.State_Active
                or option.state & QStyle.State_Selected
                else QPalette.Inactive
            )
        else:
            bg = QPalette.Disabled

        if option.state & QStyle.State_Selected:
            is_selected = True
            painter.fillRect(option.rect, option.palette.color(bg, QPalette.Highlight))

        #     # margin = self.indentation * (self._compute_level(index))

        #  ========= Draw icon centered
        if index.column() == COLUMN_CHECKBOX or index.column() == COLUMN_REMOVE:

            decoration_icon = index.data(Qt.DecorationRole)

            if decoration_icon:
                rect = QRect(
                    0, 0, option.decorationSize.width(), option.decorationSize.height()
                )
                rect.moveCenter(option.rect.center())
                # rect.setX(4)
                painter.drawPixmap(
                    rect.x(), rect.y(), decoration_icon.pixmap(option.decorationSize)
                )

        else:
            super().paint(painter, option, index)

        # Draw lines

        painter.setPen(QPen(QColor("lightgray")))
        if (
            item.type == FilterItem.CONDITION_TYPE
            or index.column() == COLUMN_VALUE
            or index.column() == COLUMN_CHECKBOX
        ):
            painter.drawLine(option.rect.topRight(), option.rect.bottomRight())

        if index.column() == 0:
            painter.drawLine(QPoint(0, option.rect.bottom()), option.rect.bottomRight())
        else:
            painter.drawLine(option.rect.bottomLeft(), option.rect.bottomRight())

    # if index.column() > COLUMN_CHECKBOX:

    #     if index.column() == 1:
    #         self._draw_branch(painter, option, index)
    #     # pen = QPen(QColor("white"), 1, Qt.DotLine)
    #     # painter.setPen(pen)
    #     # # painter.drawRect(option.rect)
    #     # painter.drawLine(
    #     #     option.rect.left(),
    #     #     option.rect.center().y(),
    #     #     margin - 2,
    #     #     option.rect.center().y(),
    #     # )

    #     # painter.drawLine(
    #     #     option.rect.left(),
    #     #     option.rect.top(),
    #     #     option.rect.left(),
    #     #     option.rect.bottom(),
    #     # )

    #     font = QFont()
    #     align = Qt.AlignVCenter
    #     color = option.palette.color(
    #         QPalette.Normal if item.checked else QPalette.Disabled,
    #         QPalette.HighlightedText if is_selected else QPalette.WindowText,
    #     )

    #     if (
    #         item.type == FilterItem.LOGIC_TYPE
    #         and index.column() == COLUMN_FIELD
    #     ):
    #         font.setBold(True)
    #         # metric = QFontMetrics(font)
    #         # print(self._compute_level(index))
    #         # text_width = metric.boundingRect(index.data()).width()
    #         # #  Draw Add buttion
    #         # rect = QRect(0, 0, self.icon_size.width(), self.icon_size.height())
    #         # rect.moveCenter(
    #         #     QPoint(
    #         #         option.rect.x() + margin + text_width + 20,
    #         #         option.rect.center().y(),
    #         #     )
    #         # )
    #         # painter.drawPixmap(
    #         #     rect.right() - self.icon_size.width(),
    #         #     rect.y(),
    #         #     self.add_icon.pixmap(self.icon_size),
    #         # )
    #     if index.column() == COLUMN_FIELD:
    #         align |= Qt.AlignLeft

    #     if index.column() == COLUMN_OPERATOR:
    #         align |= Qt.AlignCenter

    #     if index.column() == COLUMN_VALUE:
    #         align |= Qt.AlignLeft

    #     painter.setFont(font)
    #     painter.setPen(color)
    #     # Indentation level

    #     text_rect = option.rect
    #     if index.column() == 1:
    #         xstart = option.rect.x() + margin
    #         text_rect.setX(xstart)

    #     painter.drawText(text_rect, align, index.data(Qt.DisplayRole))

    #     if index.column() == COLUMN_REMOVE and index.parent() != QModelIndex():
    #         rect = QRect(0, 0, self.icon_size.width(), self.icon_size.height())
    #         rect.moveCenter(option.rect.center())
    #         painter.drawPixmap(
    #             rect.right() - self.icon_size.width(),
    #             rect.y(),
    #             self.rem_icon.pixmap(self.icon_size),
    #         )

    # if index.column() == 3:
    #     painter.drawPixmap(self._icon_rect(option), self.rem_icon.pixmap(self.icon_size))

    # if index.column() == 3 and item.type == FilterItem.LOGIC_TYPE:
    #     x = option.rect.right() - 20
    #     y = option.rect.center().y() - self.icon_size.height() / 2
    #     painter.drawPixmap(QRect(x,y,self.icon_size.width(), self.icon_size.height()), self.add_icon.pixmap(self.icon_size))

    # super().paint(painter, option,index)

    def _icon_rect(self, rect):
        x = rect.x()
        y = rect.center().y() - self.icon_size.height() / 2

        return QRect(x, y, self.icon_size.width(), self.icon_size.height())

    def _check_rect(self, rect):
        return QRect(rect.x(), rect.y(), rect.height(), rect.height())

    # def updateEditorGeometry(self, editor, option, index):
    #     """Overrided from Qt. Set editor geometry

    #     Args:
    #         editor (QWidget)
    #         option (QStyleOptionViewItem)
    #         index (QModelIndex)
    #     """

    #     if index.column() == 1:
    #         option.rect.setLeft(
    #             option.rect.x() + self.indentation * (self._compute_level(index) - 1)
    #         )
    #         editor.setGeometry(option.rect)
    #         return

    #     super().updateEditorGeometry(editor, option, index)


class FieldDialog(QDialog):
    # TODO: not used anymore
    def __init__(self, conn=None, parent=None):
        super().__init__(parent)
        self.title_label = QLabel("Non title")
        self.description_label = QLabel("Description")
        self.btn_box = QDialogButtonBox(QDialogButtonBox.Ok | QDialogButtonBox.Cancel)

        self.field_box = QComboBox()
        self.field_operator = OperatorField()

        # setup combobox
        self.field_box.setEditable(True)
        # self.field_operator.setEditable(True)

        # setup label
        font = QFont()
        font.setBold(True)
        self.title_label.setFont(font)
        self.description_label.setWordWrap(True)

        v_layout = QVBoxLayout()
        v_layout.addWidget(self.title_label)
        v_layout.addWidget(self.description_label)
        v_layout.addSpacing(10)
        self.form_layout = QFormLayout()

        self.form_layout.addRow("Field", self.field_box)
        self.form_layout.addRow("Operator", self.field_operator)
        self.form_layout.addRow("Value", QSpinBox())

        v_layout.addLayout(self.form_layout)
        v_layout.addStretch(True)
        v_layout.addWidget(self.btn_box)

        self.setLayout(v_layout)

        self.setFixedSize(500, 300)

        self.field_box.currentIndexChanged.connect(self.on_field_changed)

        self.conn = conn

        self.btn_box.accepted.connect(self.accept)
        self.btn_box.rejected.connect(self.reject)

    @property
    def conn(self):
        return self._conn

    @conn.setter
    def conn(self, conn):
        self._conn = conn
        if self._conn:
            self.load_fields()

    def load_fields(self):
        """Load sql fields into combobox"""
        for field in sql.get_field_by_category(self.conn, "variants"):
            self.field_box.addItem(field["name"], field)

    def load_value_editor(self, sql_field):
        """Create a field widget according sql field name

        Args:
            sql_field (str): field name from sql field table
        """
        self.form_layout.removeRow(2)
        widget = FieldFactory(conn).create(sql_field)
        self.form_layout.addRow("value", widget)

    @Slot(int)
    def on_field_changed(self, index):
        """This method is triggered when a field has changed

        Args:
            index (int): current index from self.field_box
        """
        field = self.field_box.itemData(index)
        self.title_label.setText("{name} ({category})".format(**field))
        self.description_label.setText(field["description"])
        self.load_value_editor(field["name"])

    def get_condition(self):
        """Return current condition as a dictionnary

        Returns:
            Dictionnary exemple {"field":"chr", "operator":"=", value:5}

        """
        field = self.field_box.currentText()
        operator = self.field_operator.get_value()
        widget = self.form_layout.itemAt(5).widget()
        value = widget.get_value()

        return {"field": field, "operator": operator, "value": value}


class FiltersEditorWidget(plugin.PluginWidget):
    """Displayed widget plugin to allow creation/edition/deletion of filters"""

    ENABLE = True
    changed = Signal()

    def __init__(self, conn=None, parent=None):
        super().__init__(parent)
        self.setWindowTitle("Filters")
        self.setWindowIcon(FIcon(0xF0232))

        self.settings = QSettings()
        self.view = QTreeView()
        # conn is always None here but initialized in on_open_project()

        self.model = FilterModel(conn)
        self.delegate = FilterDelegate()
        self.toolbar = QToolBar()
        # self.toolbar.setIconSize(QSize(16, 16))

        # Drag & drop
        self.view.setModel(self.model)
        self.view.setItemDelegate(self.delegate)
        self.view.setIndentation(10)
        self.view.setDragEnabled(True)
        self.view.header().setStretchLastSection(False)
        self.view.setAcceptDrops(True)
        self.view.setExpandsOnDoubleClick(False)

        self.view.setDragDropMode(QAbstractItemView.InternalMove)
        self.view.setAlternatingRowColors(True)

        # Setup header
        self.view.header().setSectionResizeMode(COLUMN_FIELD, QHeaderView.Stretch)
        self.view.header().setSectionResizeMode(
            COLUMN_OPERATOR, QHeaderView.ResizeToContents
        )
        self.view.header().setSectionResizeMode(COLUMN_VALUE, QHeaderView.Stretch)
        self.view.header().setSectionResizeMode(
            COLUMN_CHECKBOX, QHeaderView.ResizeToContents
        )
        self.view.header().setSectionResizeMode(
            COLUMN_REMOVE, QHeaderView.ResizeToContents
        )

        self.view.setEditTriggers(QAbstractItemView.DoubleClicked)
        # Item selected in view
        self.view.selectionModel().selectionChanged.connect(self.on_selection_changed)
        self.view.header().hide()
        # self.view.hideColumn(4)

        self.combo = QComboBox()
        self.combo.setSizePolicy(QSizePolicy.Expanding, QSizePolicy.Preferred)
        self.combo.addItem(self.tr("Current not saved filter..."))

        # self.save_button = QToolButton()
        # self.save_button.setIcon(FIcon(0xF0193))
        # self.save_button.setToolTip(self.tr("Save the current filter"))
        # self.save_button.clicked.connect(self.on_save_filters)
        # self.del_button = QToolButton()
        # self.del_button.setDefaultAction(
        #     QAction(FIcon(0xF0A7A), self.tr("Delete the filter"))
        # )
        # self.del_button.clicked.connect(self.on_delete_item)
        # Adjust heights
        # self.combo.setMinimumHeight(30)
        # self.save_button.setMinimumHeight(30)
        # self.del_button.setMinimumHeight(30)

        self.add_filter_button = QPushButton("Add Filter")
        self.add_filter_button.setFlat(True)
        self.add_group_button = QPushButton("Add Group")
        self.add_group_button.setFlat(True)
        self.add_filter_button.clicked.connect(self.on_add_condition)
        self.add_group_button.clicked.connect(self.on_add_logic)

        blayout = QHBoxLayout()
        blayout.addWidget(self.add_filter_button)
        blayout.addWidget(self.add_group_button)

        self.apply_button = QPushButton(FIcon(0xF0233), self.tr("Apply filter"))
        self.apply_button.clicked.connect(self.on_filters_changed)

        # setup Menu
        self.toolbar.addWidget(self.combo)

        self.file_menu = QMenu()
        self.file_menu.addAction(FIcon(0xF0818), "Save ", self.on_save)
        self.file_menu.addAction(FIcon(0xF0CFC), "Save as ...", self.on_save_as)
        self.file_menu.addAction(FIcon(0xF0156), "Clear", self.model.clear)
        self.file_menu.addAction(FIcon(0xF0A7A, "red"), "Delete ...", self.on_delete)
        self.file_menu.addSeparator()
        self.file_menu.addAction(
            FIcon(0xF0DCE), "set default directory ...", self.on_set_directory
        )

        self.menu_button = QToolButton()
        self.menu_button.setIcon(FIcon(0xF035C))
        self.menu_button.setMenu(self.file_menu)
        self.menu_button.setPopupMode(QToolButton.InstantPopup)
        self.toolbar.addWidget(self.menu_button)

        layout = QVBoxLayout()

        layout.addWidget(self.toolbar)
        layout.addWidget(self.view)
        layout.addLayout(blayout)
        layout.addWidget(self.apply_button)
        layout.setContentsMargins(0, 0, 0, 0)
        layout.setSpacing(1)
        self.setLayout(layout)

        self.combo.currentIndexChanged.connect(self.on_combo_changed)

        # self.model.filtersChanged.connect(self.on_filters_changed)

    @property
    def filters(self):
        return self.model.filters

    @filters.setter
    def filters(self, filters):
        self.model.filters = filters
        self.view.expandAll()

    def on_open_project(self, conn):
        """Overrided from PluginWidget"""
        self.model.conn = conn
        self.conn = conn

        # Clear lru_cache
        prepare_fields.cache_clear()
        self.load_combo()
        self.on_combo_changed(0)
        self.on_refresh()

    # def load_predefined_filters(self):
    #     """Load user and software defined filters)

    #     - Software defined filters are loaded from "filter.json" embedded
    #         in the current plugin folder.
    #     - User defined filters are loaded from app settings, under the key
    #         `plugins/filters_editor/filters`.
    #     """
    #     json_file_path = os.path.join(os.path.dirname(__file__), "filters.json")

    #     filters = dict()
    #     # Open from embedded JSON and load software filters
    #     if os.path.isfile(json_file_path):
    #         with open(json_file_path, encoding="utf8") as f_d:
    #             try:
    #                 filters = json.loads(f_d.read())
    #             except json.decoder.JSONDecodeError as e:
    #                 LOGGER.exception(e)
    #         LOGGER.debug("Loaded predefined filters:", filters)

    #     # Overwrite software filters with user defined filters
    #     self.settings.beginGroup("plugins/filters_editor/filters")
    #     filters.update(
    #         {
    #             filter_name: self.settings.value(filter_name)
    #             for filter_name in self.settings.childKeys()
    #         }
    #     )
    #     self.settings.endGroup()

    #     # Load in combobox
    #     for filter_name, filter_query in filters.items():
    #         vql_obj = parse_one_vql(filter_query)
    #         self.combo.addItem(filter_name, vql_obj["filters"])

    def on_refresh(self):

        if self.filters == self.mainwindow.state.filters:
            # No change in filters = no refresh
            return

        self.model.clear()
        self.model.filters = self.mainwindow.state.filters

        self.refresh_buttons()
        self._update_view_geometry()

    @property
    def filter_path(self):
        """ Return filter path from settings """
        settings = QSettings()
        settings.beginGroup(self.plugin_name)
        return settings.value(
            "filter_path", QStandardPaths.writableLocation(QStandardPaths.DataLocation)
        )

    @filter_path.setter
    def filter_path(self, value: str):
        settings = QSettings()
        settings.beginGroup(self.plugin_name)
        return settings.setValue("filter_path", value)

    def refresh_buttons(self):
        """Actualize the enable states of Add/Del buttons"""

        if self.filters:
            # Data

            # Add button: Is an item selected ?
            index = self.view.currentIndex()
            if index.isValid() and self.model.item(index).type == FilterItem.LOGIC_TYPE:
                self.add_filter_button.setEnabled(True)
                self.add_group_button.setEnabled(True)
            else:
                # item is CONDITION_TYPE or there is no item selected (because of deletion)
                self.add_filter_button.setEnabled(False)
                self.add_group_button.setEnabled(False)

    def load_combo(self):

        self.combo.clear()

        print("===LOAD Combo")

        folder = QDir(self.filter_path)
        for index, file_info in enumerate(
            folder.entryInfoList(["*.filter.json"], QDir.Files)
        ):
            self.combo.addItem(
                FIcon(0xF0E29),
                str(file_info.baseName()),
                str(file_info.absoluteFilePath()),
            )

            #  Security
            if index > 1000:
                LOGGER.warning("Too many file filters. Some filters are not imported")
                break

    def on_filters_changed(self):
        """Triggered when filters changed FROM THIS plugin

        Set the filters of the mainwindow and trigger a refresh of all plugins.
        """
        if self.mainwindow:

            # Close editor on validate, to avoid unset data
            self.close_current_editor()
            # Refresh other plugins only if the filters are modified
            self.mainwindow.state.filters = self.filters
            self.mainwindow.refresh_plugins(sender=self)

        self.refresh_buttons()

    def close_current_editor(self):
        row = self.view.currentIndex().row()
        column = COLUMN_VALUE
        parent = self.view.currentIndex().parent()
        index = self.model.index(row, column, parent)

        widget = self.view.indexWidget(index)
        self.view.commitData(widget)
        self.view.closeEditor(
            widget,
            QAbstractItemDelegate.NoHint,
        )

    def on_add_logic(self):
        """Add logic item to the current selected index"""
        index = self.view.currentIndex()
        if index:
            self.model.add_logic_item(parent=index)
            # self.view.setFirstColumnSpanned(0, index.parent(), True)

            self._update_view_geometry()

    def to_json(self):
        """override """

        return {"filters": self.filters}

    def from_json(self, data):
        """ override """
        if "filters" in data:
            self.filters = data["filters"]

    def on_save_as(self):

        dialog = QFileDialog()
        dialog.setDirectory(
            QStandardPaths.writableLocation(QStandardPaths.DataLocation)
        )
        dialog.setDefaultSuffix("filter.json")
        dialog.setNameFilter("*.filter.json")
        dialog.setAcceptMode(QFileDialog.AcceptSave)

        if dialog.exec_():
            if dialog.selectedFiles():
                filename = dialog.selectedFiles()[0]
                self.model.to_json(filename)
                self.load_combo()
                file_info = QFileInfo(filename)
                self.combo.setCurrentText(file_info.baseName())

    def on_save(self):

        if self.combo.currentData() is None:
            self.on_save_as()
            return

        msgBox = QMessageBox()
        msgBox.setText("The filter has been modified.")
        msgBox.setInformativeText("Do you want to override the file ?")
        msgBox.setStandardButtons(QMessageBox.Save | QMessageBox.Discard)
        msgBox.setDefaultButton(QMessageBox.Save)

        if msgBox.exec_() == QMessageBox.Save:
            filename = self.combo.currentData()
            if os.path.exists(filename):
                self.model.to_json(filename)

    def on_set_directory(self):

        dialog = QFileDialog()
        dialog.setDirectory(self.filter_path)
        dialog.setAcceptMode(QFileDialog.AcceptOpen)
        dialog.setFileMode(QFileDialog.DirectoryOnly)
        if dialog.exec_():
            if dialog.selectedFiles():
                filename = dialog.selectedFiles()[0]
                if filename:
                    self.filter_path = filename

        self.load_combo()

    def on_delete(self):
        filename = self.combo.currentData()
        if filename == None:
            self.model.clear()
            return

        msgBox = QMessageBox()
        msgBox.setText(f"Remove {filename}")
        msgBox.setInformativeText("Do you want to remove this file ?")
        msgBox.setStandardButtons(QMessageBox.Yes | QMessageBox.No)
        msgBox.setDefaultButton(QMessageBox.No)

        if msgBox.exec() == QMessageBox.Yes:
            if os.path.exists(filename):
                os.remove(filename)
                self.model.clear()
                self.load_combo()

    def on_combo_changed(self, index):
        """Called when a new item is selected in the ComboBox (programatically or not)"""
        filename = self.combo.itemData(index)
        print(filename)

        if filename:
            self.combo.setToolTip(filename)
            self.model.from_json(filename)
            self.on_filters_changed()
            self._update_view_geometry()
        # self.on_filters_changed()

    def _update_view_geometry(self):
        """Set column Spanned to True for all Logic Item

        Allow Logic Item Editor to take all the space inside the row
        """
        self.view.expandAll()

        # self.view.horizontalHeader().setSectionResizeMode(3, QHeaderView.ResizeToContents)
        # self.view.horizontalHeader().setSectionResizeMode(2, QHeaderView.ResizeToContents)

        # for index in self.model.match(
        #     self.model.index(0, 0),
        #     FilterModel.TypeRole,
        #     FilterItem.LOGIC_TYPE,
        #     -1,
        #     Qt.MatchRecursive,
        # ):
        #     self.view.setFirstColumnSpanned(0, index.parent(), True)

    def on_add_condition(self):
        """Add new condition item

        - Add condition item to the current selected operator
        - Or add new operator and new condition item on a new filter
        """
        index = self.view.currentIndex()

        if index.isValid():
            if self.model.item(index).type == FilterItem.LOGIC_TYPE:
                # Add condition item to existing logic operator
                self.model.add_condition_item(parent=index)
        else:
            if self.model.rowCount() == 0:
                # Full new logic operator and condition item
                self.model.add_logic_item(parent=QModelIndex())
                gpindex = self.model.index(0, 0, QModelIndex())
                self.model.add_condition_item(parent=gpindex)

        self._update_view_geometry()
        self.refresh_buttons()

    def on_open_condition_dialog(self):
        """Open the condition creation dialog
        TODO: not used anymore
        """
        dialog = FieldDialog(conn=self.conn, parent=self)
        if dialog.exec_() == dialog.Accepted:
            cond = dialog.get_condition()
            index = self.view.currentIndex()
            if index:
                self.model.add_condition_item(parent=index, value=cond)

    # def on_delete_item(self):
    #     """Delete current item

    #     - if filter is saved => delete filter
    #     - if filter is not saved => clear
    #     """
    #     ret = QMessageBox.question(
    #         self,
    #         self.tr("Filter deletion"),
    #         self.tr("Do you want to remove this filter?"),
    #         QMessageBox.Yes | QMessageBox.No,
    #     )

    #     if ret == QMessageBox.Yes:
    #         current_index = self.combo.currentIndex()
    #         if current_index == 0:
    #             # Not saved filter
    #             self.model.clear()
    #         else:
    #             # Saved filter
    #             # Delete from app settings
    #             self.settings.beginGroup("plugins/filters_editor/filters")
    #             self.settings.remove(self.combo.currentText())
    #             self.settings.endGroup()

    #             # Delete from combobox
    #             self.combo.removeItem(current_index)

    #         self.refresh_buttons()

    def on_selection_changed(self):
        """Enable/Disable add button depending item type

        Notes:
            Disable Add button on CONDITION_TYPE
        """
        self.refresh_buttons()

    # def contextMenuEvent(self, event: QContextMenuEvent):

    #     pos = self.view.viewport().mapFromGlobal(event.globalPos())
    #     index = self.view.indexAt(pos)

    #     if index.isValid():
    #         menu = QMenu(self)

    #         item = self.model.item(index)
    #         if item.type == FilterItem.LOGIC_TYPE:
    #             menu.addAction(self.tr("Add condition"), self.on_add_condition)
    #             menu.addAction(self.tr("Add subfilter"), self.on_add_logic)

    #         menu.exec_(event.globalPos())


if __name__ == "__main__":

    app = QApplication(sys.argv)
    app.setStyle("fusion")

    style.dark(app)

    from cutevariant.core.importer import import_reader
    from cutevariant.core.reader import FakeReader
    import cutevariant.commons as cm
    from cutevariant.gui.ficon import FIcon, setFontPath

    setFontPath(cm.FONT_FILE)

    conn = sql.get_sql_connection(":memory:")
    import_reader(conn, FakeReader())

    data = {
        "$and": [
            {"chr": "chr12"},
            {"ref": "chr12"},
            {"ann.gene": "chr12"},
            {"ann.gene": "chr12"},
            {"pos": 21234},
            {"favorite": True},
            {"qual": {"$gte": 40}},
            {"ann.gene": {"$in": ["CFTR", "GJB2"]}},
            {"qual": {"$in": {"$wordset": "boby"}}},
            {"qual": {"$nin": {"$wordset": "boby"}}},
            {"samples.boby.gt": 1},
            {
                "$and": [
                    {"ann.gene": "chr12"},
                    {"ann.gene": "chr12"},
                    {"$or": [{"ann.gene": "chr12"}, {"ann.gene": "chr12"}]},
                ]
            },
        ]
    }

    # print(FilterModel.is_logic(data["$and"][6]))

    view = QTreeView()
    model = FilterModel()

    delegate = FilterDelegate()

    view.setModel(model)
    view.setItemDelegate(delegate)

    view.setModel(model)
    view.setAcceptDrops(True)
    view.setDragEnabled(True)
    view.setDropIndicatorShown(True)
    view.setSelectionBehavior(QAbstractItemView.SelectRows)
    view.setDragDropMode(QAbstractItemView.InternalMove)

    model.conn = conn
    model.load(data)

    view.expandAll()

    print(prepare_fields(conn))

    view.resize(800, 800)
    view.show()

    # view = QTreeView()
    # view.setEditTriggers(QAbstractItemView.DoubleClicked)
    # view.setAlternatingRowColors(True)
    # view.setUniformRowHeights(True)

    # view.setFirstColumnSpanned(0, QModelIndex(), True)
    # view.resize(500, 500)
    # view.show()
    # view.expandAll()

    app.exec_()<|MERGE_RESOLUTION|>--- conflicted
+++ resolved
@@ -1595,22 +1595,6 @@
 
         return level
 
-<<<<<<< HEAD
-        # super().paint(painter, option, index)
-=======
-    def paint(self, painter: QPainter, option, index: QModelIndex):
-        super().paint(painter, option, index)
-        painter.setPen(option.palette.color(QPalette.Midlight))
-        if hasattr(index.model(), "item"):
-            if index.model().item(index).type != FilterItem.LOGIC_TYPE:
-                painter.drawLine(option.rect.topRight(), option.rect.bottomRight())
-
-        if index.column() == 0:
-            painter.drawLine(QPoint(0, option.rect.bottom()), option.rect.bottomRight())
-        else:
-            painter.drawLine(option.rect.bottomLeft(), option.rect.bottomRight())
->>>>>>> f450b373
-
         # painter.setPen(option.palette.color(QPalette.Dark))
 
         # painter.setPen(QPen(QColor("lightgray")))
