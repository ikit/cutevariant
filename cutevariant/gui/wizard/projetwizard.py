# Standard imports
import os
import sqlite3
from PySide2.QtWidgets import *
from PySide2.QtCore import *

# Custom imports
from cutevariant.core.importer import async_import_file
import cutevariant.commons as cm

LOGGER = cm.logger()

class ProjetPage(QWizardPage):
    def __init__(self):
        super().__init__()

        self.setTitle(self.tr("Project creation"))
        self.setSubTitle(self.tr(
            "This wizard will guide you to create a cutevariant project."
        ))

        self.projet_name_edit = QLineEdit()
        self.projet_path_edit = QLineEdit()
        self.projet_path_edit.setText(os.getcwd())
        self.browse_button = QPushButton("Browse")
        self.reference = QComboBox()

        self.reference.addItem("hg19")
        self.registerField("project_name", self.projet_name_edit, "text")
        self.registerField("project_path", self.projet_path_edit, "text")
        self.registerField("reference", self.reference, "currentText")

        v_layout = QFormLayout()

        browse_layout = QHBoxLayout()
        browse_layout.addWidget(self.projet_path_edit)
        browse_layout.addWidget(self.browse_button)
        browse_layout.setContentsMargins(0, 0, 0, 0)

        v_layout.addRow(self.tr("Reference genom"), self.reference)
        v_layout.addRow(self.tr("Project Name"), self.projet_name_edit)
        v_layout.addRow(self.tr("Create in"), browse_layout)

        self.setLayout(v_layout)

        self.browse_button.clicked.connect(self._browse)
        self.projet_path_edit.textChanged.connect(self.completeChanged)
        self.projet_name_edit.textChanged.connect(self.completeChanged)

    def _browse(self):
        path = QFileDialog.getExistingDirectory(self, self.tr("Select a path for the project"))
        if path:
            self.projet_path_edit.setText(path)

    def isComplete(self):
        """Conditions to unlock next button"""
        return (
            True
            if (
                QDir(self.projet_path_edit.text()).exists()
                and self.projet_path_edit.text()
                and self.projet_name_edit.text()
            )
            else False
        )


class FilePage(QWizardPage):
    def __init__(self):
        super().__init__()

        self.setTitle(self.tr("Select a file"))
        self.setSubTitle(self.tr("Supported file are vcf and vcf.gz."))

        self.file_path_edit = QLineEdit()
        self.button = QPushButton(self.tr("Browse"))
        v_layout = QHBoxLayout()

        v_layout.addWidget(self.file_path_edit)
        v_layout.addWidget(self.button)
        self.setLayout(v_layout)

        self.button.clicked.connect(self._browse)
        self.file_path_edit.textChanged.connect(self.completeChanged)

        self.registerField("filename", self.file_path_edit, "text")

    def _browse(self):
<<<<<<< HEAD

        # Reload last directory used
        app_settings = QSettings()
        last_directory = app_settings.value("last_directory", QDir.homePath())

        filepath, filetype = QFileDialog.getOpenFileName(
            self, self.tr("Open a file"), last_directory,
            self.tr("VCF file (*.vcf, *.vcf.gz)")
=======
        filename = QFileDialog.getOpenFileName(
            self, "Open a file", QDir.homePath(), "VCF file (*.vcf *.vcf.gz)"
>>>>>>> f85667da
        )
        if filepath:
            # Display and save directory
            self.file_path_edit.setText(filepath)
            app_settings.setValue("last_directory", os.path.dirname(filepath))


    def isComplete(self):
        """Conditions to unlock next button"""
        return (
            True
            if (
                self.file_path_edit.text()
                and QFile(self.file_path_edit.text()).exists()
            )
            else False
        )


class ImportThread(QThread):

    progress_changed = Signal(int, str)
    finished_status = Signal(bool)

    def __init__(self):
        super().__init__()
        self._stop = False
        self.filename = None
        self.db_filename = None

    def run(self):
        """Overrided QThread method

        .. warning:: This method is the only one to be executed in the thread.
            SQLite objects created in a thread can only be used in that same
            thread; so no use of self.conn is allowed elsewhere.
        """
        self._stop = False

        if self.db_filename is None:
            self.db_filename = self.filename + ".db"

        if os.path.exists(self.db_filename):
            os.remove(self.db_filename)
        self.conn = sqlite3.connect(self.db_filename)

        for value, message in async_import_file(self.conn, self.filename):
            if self._stop == True:
                self.conn.close()
                break
            # Send progression
            self.progress_changed.emit(value, message)
        # Send status (True when there is no error)
        self.finished_status.emit(not self._stop)

    def stop(self):
        self._stop = True


class ImportPage(QWizardPage):
    def __init__(self):
        super().__init__()

        self.setTitle(self.tr("Import file"))
        self.setSubTitle(self.tr("Please click on Import/Stop to start or stop the process."))
        self.text_buttons = [self.tr("Import"), self.tr("Stop")]

        self.thread_finished = False
        self.thread = ImportThread()
        self.progress = QProgressBar()
        self.import_button = QPushButton(self.text_buttons[0])

        v_layout = QHBoxLayout()
        v_layout.addWidget(self.progress)
        v_layout.addWidget(self.import_button)

        m_layout = QVBoxLayout()

        self.log_edit = QPlainTextEdit()
        self.tab_widget = QTabWidget()
        self.tab_widget.addTab(self.log_edit, "log")

        m_layout.addLayout(v_layout)
        m_layout.addWidget(self.tab_widget)
        self.setLayout(m_layout)

        self.log_edit.appendPlainText(self.field("filename"))

        self.thread.started.connect(lambda: self.log_edit.appendPlainText("Started"))
        self.thread.finished.connect(lambda: self.log_edit.appendPlainText("Done"))
        self.import_button.clicked.connect(self.run)

        self.thread.progress_changed.connect(self.progress_changed)
        self.thread.finished.connect(self.import_thread_finished)
        self.thread.finished_status.connect(self.import_thread_finished_status)

    def progress_changed(self, value, message):
        self.progress.setValue(value)
        self.log_edit.appendPlainText(message)

    def import_thread_finished(self):
        """Force the activation of the finish button after a successful import"""
        self.completeChanged.emit()

    def import_thread_finished_status(self, status):
        """Set the finished status of import thread

        .. note:: Called at the end of run()
        """
        self.thread_finished = status

        if status:
            self.import_button.setDisabled(True)

    def run(self):
        if self.thread.isRunning():
            LOGGER.debug("ImportPage:run: stop thread")
            self.import_button.setDisabled(True)
            self.thread.stop()
            self.progress.setValue(0)
            self.import_button.setDisabled(False)
            self.import_button.setText(self.text_buttons[0])

        else:
            self.thread.filename = self.field("filename")
            self.thread.db_filename = (
                self.field("project_path")
                + QDir.separator()
                + self.field("project_name")
                + ".db"
            )

            self.log_edit.appendPlainText(self.tr("Import ") + self.thread.filename)
            self.import_button.setText(self.text_buttons[1])
            self.thread.start()

    def isComplete(self):
        """Conditions to unlock next button"""
        return self.thread_finished


class ProjetWizard(QWizard):
    def __init__(self):
        super().__init__()
        self.setWindowTitle(self.tr("Cutevariant - Project creation wizard"))

        self.addPage(ProjetPage())
        self.addPage(FilePage())
        self.addPage(ImportPage())<|MERGE_RESOLUTION|>--- conflicted
+++ resolved
@@ -86,7 +86,6 @@
         self.registerField("filename", self.file_path_edit, "text")
 
     def _browse(self):
-<<<<<<< HEAD
 
         # Reload last directory used
         app_settings = QSettings()
@@ -94,12 +93,9 @@
 
         filepath, filetype = QFileDialog.getOpenFileName(
             self, self.tr("Open a file"), last_directory,
-            self.tr("VCF file (*.vcf, *.vcf.gz)")
-=======
-        filename = QFileDialog.getOpenFileName(
-            self, "Open a file", QDir.homePath(), "VCF file (*.vcf *.vcf.gz)"
->>>>>>> f85667da
-        )
+            self.tr("VCF file (*.vcf *.vcf.gz)"))
+
+        
         if filepath:
             # Display and save directory
             self.file_path_edit.setText(filepath)
