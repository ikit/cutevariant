from abc import ABC, abstractmethod
import io
import gzip
import math
from collections import Counter

# use to format value with URL caracter : #See Issue
from urllib.parse import unquote

import cutevariant.commons as cm

LOGGER = cm.logger()


class AbstractReader(ABC):
    """Base class for all Readers required to import variants into the database.

    Subclass it if you want a new file parser .

    Attributes:

        device: A file object typically returned by open(); Can be None if
            FakeReader type is instanciated.
        file_size: File size in bytes
        number_lines: Number of lines in the file (compressed or not).
            See Also: :meth:`self.compute_number_lines`
        read_bytes: Current bytes readed (progression = read_bytes / file_size)
            It's a fallback if number_lines can't be computed.
        samples: List of samples in the file (default: empty)

        ignored_fields: Skip fields in importations.
            A list of fields to skip [{field_name:"AF", "category":"variant"}]

    Example:
        >>> with open(filename,"r") as file:
        ...    reader = Reader(file)
        ...    reader.get_variants()
    """

    def __init__(self, device):
        self.device = device
        self.number_lines = None
        self.read_bytes = 0
        self.samples = list()

        self.file_size = 0

        self.ignored_fields = set()

    @classmethod
    @abstractmethod
    def get_variants(cls):
        """Abstract method must return variants as an iterable of dictionnaries.

        Variant dictionnary has 4 mandatory fields `chr`, `pos`, `ref`, `alt`.
        Other fields are optionnal
        For instance::

            [
                {"chr": "chr3","pos": 3244,"ref": "A","alt":"C", "qual": 30},
                {"chr": "chr4","pos": 3244,"ref": "A","alt":"C","qual": 20},
                {"chr": "chr5","pos": 3244,"ref": "A","alt":"C","qual": 10 },
            ]

        Annotations and Samples objects can be embbeded into a variant dictionnaries.
        Annotations describes several annotations for one variant.
        In the most of the case, those are relative to transcripts.
        Samples describes information relative to a variant with a sample,
        like genotype (gt). This is a mandatory field.

        .. code-block:: python

            [{
                "chr": "chr3",
                "pos": 3244,
                "ref": "A",
                "alt":"C",
                "field_n": "value_n",
                "annotations": [
                    {"gene": "GJB2", "transcripts": "NM_00232.1", "field_n": "value_n"},
                    {"gene": "GJB2", "transcripts": "NM_00232.2", "field_n": "value_n"}
                ],
                "samples": [
                    {"name":"boby", "genotype": 1, "field_n":"value_n"},
                    {"name":"kevin", "genotype": 1, "field_n":"value_n"}
                ]
            },]

        Yields:
            dict: variant dictionnary

        Examples:
            >>> for variant in reader.get_variants():
            ...     print(variant["chr"], variant["pos"])

        """
        raise NotImplementedError(cls.__class__.__name__)

    @classmethod
    @abstractmethod
    def get_fields(cls):
        """Abstract method hat must return fields description

        Full output::

            [
            {"name": "chr", "type": "text", "category": "variant", "description": "..."},
            {"name": "pos", "type": "text", "category": "variant", "description": "..."},
            {"name": "ref", "type": "text", "category": "variant", "description": "..."},
            {"name": "alt", "type": "text", "category": "variant", "description": "..."},
            {"name": "field_n", "type": "text", "category": "variant", "description": "..."},
            {"name": "name", "type": "text", "category": "annotations", "samples": "..."},
            {"name": "genotype", "type": "text", "category": "annotations", "samples": "..."}
            ]

        Yields:
            dict: field dictionnary

        Examples:
            >>> for field in reader.get_fields():
            ...     print(field["name"], field["description"])
        """
        raise NotImplementedError(cls.__class__.__name__)

    def get_samples(self) -> list:
        """Return list of samples

        Override this method to have samples in sqlite database.
        """
        return []

    def get_metadatas(self) -> dict:
        """Get meta data

        Override this method to have meta data in sqlite database
        """
        return {}

    def get_extra_fields(self):
        """Yield fields with extra mandatory fields like 'comment' and 'score'"""
        yield {
            "name": "favorite",
            "type": "bool",
            "category": "variants",
            "description": "Tag status as favorite",
        }
        yield {
            "name": "comment",
            "type": "str",
            "category": "variants",
            "description": "Variant comment written by user",
        }
        yield {
            "name": "classification",
            "type": "int",
            "category": "variants",
            "description": "ACMG score",
        }

        yield {
            "name": "count_hom",
            "type": "int",
            "category": "variants",
            "description": "Number of homozygous genotypes (1/1)",
        }
        yield {
            "name": "count_het",
            "type": "int",
            "category": "variants",
            "description": "Number of heterozygous genotypes (0/1)",
        }
        yield {
            "name": "count_ref",
            "type": "int",
            "category": "variants",
            "description": "Number of homozygous genotypes (0/0)",
        }
        yield {
            "name": "count_var",
            "type": "int",
            "category": "variants",
            "description": "Number of variants (not 0/0)",
        }

        yield {
            "name": "is_indel",
            "type": "bool",
            "category": "variants",
            "description": "True if variant is an indel",
        }

        yield {
            "name": "is_snp",
            "type": "bool",
            "category": "variants",
            "description": "True if variant is a snp",
        }

        yield {
            "name": "annotation_count",
            "type": "int",
            "category": "variants",
            "description": "Count of transcripts per variant",
        }

        yield {
            "name": "case_count_hom",
            "type": "int",
            "category": "variants",
            "description": "Number of homozygous genotypes (1/1) in case",
        }

        yield {
            "name": "case_count_het",
            "type": "int",
            "category": "variants",
            "description": "Number of heterozygous genotypes (1/0) in case",
        }

        yield {
            "name": "case_count_ref",
            "type": "int",
            "category": "variants",
            "description": "Number of homozygous genotypes (0/0) in case",
        }

        yield {
            "name": "control_count_hom",
            "type": "int",
            "category": "variants",
            "description": "Number of homozygous genotypes (1/1) in control",
        }

        yield {
            "name": "control_count_het",
            "type": "int",
            "category": "variants",
            "description": "Number of heterozygous genotypes (1/0) in control",
        }

        yield {
            "name": "control_count_ref",
            "type": "int",
            "category": "variants",
            "description": "Number of homozygous genotypes (0/0) in control",
        }

        # avoid duplicates fields by categories ...
        duplicates = set()
        for field in self.get_fields():
            # Create unique identifiant by categories
            unique_key = field["category"] + "." + field["name"]
            is_unique = unique_key not in duplicates
            is_ignored = (field["name"], field["category"]) in self.ignored_fields
            if is_unique and not is_ignored:
                yield field

            duplicates.add(unique_key)

    def add_ignored_field(self, field_name: str, field_category: str):
        """Add new field to the ignored_fields list.
        ignored fields will not returned by get_extra_fields and then are not imporpted
        into the database

        Args:
            field_name (str): a field name
            field_category (str): the category field name (variant,annotation,sample)
        """

        self.ignored_fields.add((field_name, field_category))

    def get_extra_variants(self, **kwargs):
        """Yield variants with extra information computed and format if necessary

        The following information are added. See get_extra_fields

        - favorite (bool): (Default: False)
        - comment (str): (Default: "")
        - classification (int): ACMG score (Default: 3 (uncertain significance)
        - count_var (int): Number of variants (not 0/0)
        - count_hom (int): How many variants are mutant homozygous within samples
        - count_het (int): How many variants are heterozygous within samples
        - count_ref (int): How many variants are wild homozygous with samples
        - is_indel (bool): Is the variation an insertion / deletion
        - is_snp (bool): Is the variation an single nucleotide variation

        If case/control are available from a pedfile, counting from case and
        control is also computed.
        In this case, it is necessary to give sample names in "case" and
        "control" keys in kwargs .

        Example of supported kwargs::

            {
                "case": ["boby", "raymond"],
                "control": ["lucas", "pierre"]
            }

        - case_count_hom (int): How many variants are mutant homozygous within case samples
        - case_count_het (int): How many variants are heterozygous within case samples
        - case_count_ref (int): How many variants are wild heterozygous within case samples
        - control_count_hom (int): How many variants are mutant homozygous within control samples
        - control_count_het (int): How many variants are heterozygous within control samples
        - control_count_ref (int): How many variants are wild heterozygous within control samples

        See Also:
            `cutevariant.core.reader.vcfreader.VcfReader.parse_variants`

        Args:
            **kwargs (optional): case and control sample names

        Yields:
            (generator[dict]): variants. See also: :meth:`get_variants`.

        Raises:
            AssertionError: If sample(s) are both in cases and controls.
        """
        case_and_control_samples_found = False
        if "case" in kwargs and "control" in kwargs:
            # Samples can't be both in cases and controls
            case_samples = kwargs["case"]
            control_samples = kwargs["control"]
            assert not set(case_samples) & set(
                control_samples
            ), "Found sample both in cases and controls!"
            case_and_control_samples_found = True

        for variant in self.get_variants():
            variant["favorite"] = False
            variant["comment"] = ""
            variant["classification"] = 3

            # For now set the first annotation as a major transcripts
            if "annotations" in variant:
                variant["annotation_count"] = len(variant["annotations"])

            # Count genotype by control and case
            genotype_counter = Counter()
            if "samples" in variant:
                for sample in variant["samples"]:
                    genotype_counter[sample["gt"]] += 1

            variant["count_hom"] = genotype_counter[2]
            variant["count_het"] = genotype_counter[1]
            variant["count_ref"] = genotype_counter[0]
            # Number of variants (not 0/0)
            variant["count_var"] = genotype_counter[1] + genotype_counter[2]

            variant["is_indel"] = len(variant["ref"]) != len(variant["alt"])
            variant["is_snp"] = len(variant["ref"]) == len(variant["alt"])

            # Count genotype by control and case
            if case_and_control_samples_found:

                case_counter = Counter()
                control_counter = Counter()

                if "samples" in variant:
                    # Note: No garantee that samples from DB are all qualified
                    # by PED data.
                    # So some samples from variants may not be in case/control samples.
                    for sample in variant["samples"]:
                        if sample["name"] in case_samples:
                            case_counter[sample["gt"]] += 1

                        elif sample["name"] in control_samples:
                            control_counter[sample["gt"]] += 1

                variant["case_count_hom"] = case_counter[2]
                variant["case_count_het"] = case_counter[1]
                variant["case_count_ref"] = case_counter[0]

                variant["control_count_hom"] = control_counter[2]
                variant["control_count_het"] = control_counter[1]
                variant["control_count_ref"] = control_counter[0]

            # Remove ignore variants
            for name, category in self.ignored_fields:
                if category == "variants":
                    if name in variant:
                        del variant[name]
                # remove from category
                if category == "annotations":
                    for ann in variant["annotations"]:
                        if name in ann:
                            del ann[name]

                if category == "samples":
                    for sample in variant["samples"]:
                        if name in sample:
                            del sample[name]

            # Format variant value ! For instance replace %3D by "="  using unquote
            # See issue https://github.com/labsquare/cutevariant/issues/220

            for key, value in variant.items():
                if isinstance(value, str):
                    variant[key] = unquote(value)

            if "annotations" in variant:
                for i, ann in enumerate(variant["annotations"]):
                    for key, value in ann.items():
                        if isinstance(value, str):
                            variant["annotations"][i][key] = unquote(
                                variant["annotations"][i][key]
                            )

            if "samples" in variant:
                for i, sample in enumerate(variant["samples"]):
                    for key, value in sample.items():
                        if isinstance(value, str):
                            variant["samples"][i][key] = unquote(
                                variant["samples"][i][key]
                            )

            yield nullify(variant)

    def get_extra_fields_by_category(self, category: str):
        """Syntaxic suggar to get fields according their category

        :param category can be usually variants, samples, annotations
        :return: A generator of fields
        :rtype: <generator>
        """
        return (
            field for field in self.get_extra_fields() if field["category"] == category
        )

    def get_fields_by_category(self, category: str):
        """Syntaxic suggar to get fields according their category

        :param category can be usually variants, samples, annotations
        :return: A generator of fields
        :rtype: <generator>
        """
        return (field for field in self.get_fields() if field["category"] == category)

    def get_variants_count(self) -> int:
        """Get variant count from the device

        Override this method to make it faster
        """
        return len(tuple(self.get_variants()))

    def compute_number_lines(self):
        """Get a sample of lines in file if possible and if the end of file is
        not reached compute an evaluation of the global number of lines.

        Returns:
            Nothing but sets `self.number_lines` attribute.
        """

        def find_lines_in_text_file(text_file_handler):
            """Get first 15000 lines

            PS: don't care of headers (# lines), the influence is marginal on big
            files and also on small files (so quick to insert that the wrong number
            of lines is invisible).
            """
            first_lines = []
            for _ in range(15000):
                try:
                    first_lines.append(len(next(text_file_handler)))
                except StopIteration:
                    # EOF: exact number of lines is known
                    self.number_lines = len(first_lines)
                    break

            if self.number_lines is None:
                self.number_lines = int(
                    self.file_size / (sum(first_lines) / len(first_lines))
                )

            LOGGER.debug(
                "nb lines evaluated: %s; size: %s; lines used: %s",
                self.number_lines,
                self.file_size,
                len(first_lines),
            )

        # FakeReader is used ?
        if not self.device:
            return 0

        # Detect type of file handler
        if isinstance(self.device, (io.RawIOBase, io.BufferedIOBase)):
            # Binary opened file => assert that it is a vcf.gz file
            with gzip.open(self.device.name, "rb") as file_obj:
                find_lines_in_text_file(file_obj)
        elif isinstance(self.device, io.TextIOBase):
            find_lines_in_text_file(self.device)
        else:
            LOGGER.error("Unknown file handler type: %s", type(self.device))
            raise TypeError("Unknown file handler type: %s" % type(self.device))

        # Rewind the file
        self.device.seek(0)


def check_variant_schema(variant: dict):
    """Test if get_variant returns well formated nested data.

    This method is for testing purpose. It raises an exception if data is corrupted

    :param variant dict returned by AbstractReader.get_variant()

    """
    try:
        from schema import Schema, And, Or, Use, Optional, Regex
    except ImportError as e:
        LOGGER.warning("You should install optional package 'schema' via:")
        LOGGER.warning("\t - pypi: pip install cutevariant[dev]")
        LOGGER.warning("\t - git repo in editable mode: pip -e . [dev]")
        raise e

    checker = Schema(
        {
            "chr": And(Use(str.lower), str),
            "pos": int,
            "ref": And(Use(str.upper), Regex(r"^[ACGTN]+")),
            "alt": And(Use(str.upper), Regex(r"^[ACGTN]+")),
            Optional(str): Or(int, str, bool, float, None),
            Optional("annotations"): [
                {
                    "gene": str,
                    "transcript": str,
                    Optional(str): Or(int, str, bool, float, None),
                }
            ],
            Optional("samples"): [
                {
                    "name": str,
                    "gt": And(int, lambda x: x in [-1, 0, 1, 2]),
                    Optional(str): Or(int, str, bool, float, None),
                }
            ],
        }
    )

    checker.validate(variant)


def check_field_schema(field: dict):
    """Test if get_field returns well formated data

    This method is for testing purpose. It raises an exception if data is corrupted

    :param field dict returned by AbstractReader.get_field()
    """
    try:
        from schema import Schema, And, Use, Optional
    except ImportError as e:
        LOGGER.warning("You should install optional package 'schema' via:")
        LOGGER.warning("\t - pypi: pip install cutevariant[dev]")
        LOGGER.warning("\t - git repo in editable mode: pip -e . [dev]")
        raise e

    checker = Schema(
        {
            "name": And(str, Use(str.lower)),
            "type": lambda x: x in ["str", "int", "bool", "float"],
            "category": lambda x: x in ["variants", "annotations", "samples"],
            "description": str,
            Optional("constraint", default="NULL"): str,
        }
    )

    checker.validate(field)


def sanitize_field_name(field: str):
    # TODO
<<<<<<< HEAD
    # LOGGER.warning("NOT implemented function!!")
=======
    #LOGGER.warning("NOT implemented function!!")
>>>>>>> fc64481f
    return field


def nullify(variant: dict) -> dict:
    """Convert empty fields value  to NONE
    This is used have NULL value inside the SQLITE inside an empty string

    """

    def convert_to_none(value):
        """ convert value to None according type """
        EMPTY_STRING = ["", "."]
        if isinstance(value, str):
            if value in EMPTY_STRING:
                return None

        if isinstance(value, float) or isinstance(value, int):
            if math.isnan(value):
                return None

        return value

    for key in variant.keys():
        variant[key] = convert_to_none(variant[key])

        if key == "annotations":
            for ann in variant["annotations"]:
                for ann_key in ann.keys():
                    ann[ann_key] = convert_to_none(ann[ann_key])

        if key == "samples":
            for sample in variant["samples"]:
                for sample_key in sample.keys():
                    sample[sample_key] = convert_to_none(sample[sample_key])

    return variant<|MERGE_RESOLUTION|>--- conflicted
+++ resolved
@@ -570,11 +570,8 @@
 
 def sanitize_field_name(field: str):
     # TODO
-<<<<<<< HEAD
     # LOGGER.warning("NOT implemented function!!")
-=======
-    #LOGGER.warning("NOT implemented function!!")
->>>>>>> fc64481f
+
     return field
 
 
