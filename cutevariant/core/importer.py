"""File importer and project creation"""
# Custom imports
from cutevariant import __version__
from .reader.abstractreader import AbstractReader
from .readerfactory import create_reader
from cutevariant.core.reader.pedreader import PedReader
from .sql import (
    create_project,
    create_table_metadatas,
    insert_many_metadatas,
    create_table_fields,
    create_table_annotations,
    create_table_variants,
    create_table_samples,
    create_table_selections,
    create_table_sets,
    insert_many_samples,
    get_samples,
    insert_many_fields,
    async_insert_many_variants,
    create_indexes,
    update_sample,
)
from cutevariant.commons import logger

LOGGER = logger()


def async_import_reader(conn, reader: AbstractReader, pedfile=None, project={}):
    """Import data via the given reader into a SQLite database via the given connection

    :param conn: sqlite connection
    :param reader: must be a AbstractReader base class
    :param pedfile: PED file path
    :param project: The reference genome and the name of the project.
        Keys have to be at least "reference" and "project_name".
    :type project: <dict>
    :return: yield progression and message
    :rtype: <generator <int>, <str>>
    """
    # Create project
    yield 0, f"Importing data with {reader}"
    create_project(
        conn,
        name=project.get("project_name", "UKN"),
        reference=project.get("reference", "UKN"),
    )

    # Create metadatas
    create_table_metadatas(conn)
    metadatas = reader.get_metadatas()
    # Database versioning
    metadatas["cutevariant_version"] = __version__
    insert_many_metadatas(conn, metadatas)

    yield 0, "Creating table shema..."
    # Create table fields
    create_table_fields(conn)

    # Create annotations tables
    create_table_annotations(conn, reader.get_extra_fields_by_category("annotations"))

    # Create variants tables
    create_table_variants(conn, reader.get_extra_fields_by_category("variants"))

    # Create table samples
    create_table_samples(conn, reader.get_extra_fields_by_category("samples"))

    # Create selection
    create_table_selections(conn)

    # Create table sets
    create_table_sets(conn)

    # Insert samples
    yield 0, "Inserting samples..."
    insert_many_samples(conn, reader.get_samples())

    # Import PED file
    # TODO: PED files are ALWAYS imported; WTF ?
    if pedfile:
        # TODO: Attention ceci est systématiquement appelé et vient
        #  écraser/mettre à jour les samples donnés avec le fichier de variants
        yield 0, f"Import pedfile {pedfile}"
        import_pedfile(conn, pedfile)

    # TODO: most of the time these lists are empty, are they tied to pedfile indentation ?
    # Compute control and cases samples
    samples = get_samples(conn)
    LOGGER.debug("Check found samples in DB after PED import: %s", samples)
    control_samples = [
        sample["name"] for sample in samples if sample["phenotype"] == 1
    ]
    case_samples = [
        sample["name"] for sample in samples if sample["phenotype"] == 2
    ]

<<<<<<< HEAD
    yield 0, "Compute phenotypes: case/control"
    yield 0, "- controls are [" + ",".join(control_samples) + "]"
    yield 0, "- cases are [" + ",".join(case_samples) + "]"

    print("get samples:", list(get_samples(conn)))
=======
    yield 0, "Compute phenotypes from samples:"
    yield 0, "- Found controls are: [" + ",".join(control_samples) + "]"
    yield 0, "- Found cases are: [" + ",".join(case_samples) + "]"
>>>>>>> ca309f30

    # Insert fields
    yield 0, "Inserting fields..."
    insert_many_fields(conn, reader.get_extra_fields())

    # Insert variants, link them to annotations and samples
    yield 0, "Insertings variants..."
    # TODO: can you document the code in get_extra_variants plz?
    variants = reader.get_extra_variants(control=control_samples, case=case_samples)
    yield from async_insert_many_variants(conn, variants, total_variant_count=reader.number_lines)

    # Create indexes
    yield 99, "Creating indexes..."
    create_indexes(conn)
    yield 100, "Indexes created."

    # session.add(Selection(name="favoris", description="favoris", count = 0))


def async_import_file(conn, filename, pedfile=None, project={}):
    """Import filename into SQLite database

    :param conn: sqlite connection
    :param filename: variant filename
    :param pedfile: PED file path
    :param project: The reference genome and the name of the project.
        Keys have to be at least "reference" and "project_name".
    :type project: <dict>
    :return: yield progression and message
    """
    # Context manager that wraps the given file and creates an apropriate reader
    with create_reader(filename) as reader:
        yield from async_import_reader(conn, reader, pedfile, project)


def import_file(conn, filename, pedfile=None, project={}):
    """Wrapper for debugging purpose

    TODO: to be deleted
    """
    for progress, message in async_import_file(conn, filename, pedfile, project):
        # don't show message
        pass


def import_reader(conn, reader, pedfile=None, project={}):
    """Wrapper for debugging purpose

    TODO: to be deleted
    """
    for progress, message in async_import_reader(conn, reader, pedfile, project):
        # don't show message
        pass


def import_pedfile(conn, filename):
    """Import *.fam file (PLINK sample information file) into samples table

    See Also:
        :meth:`cutevariant.core.reader.pedreader.PedReader`

    Arguments:
        conn {[type]} -- [description]
        data {list} -- [description]
    """
    [
        update_sample(conn, sample)
        for sample in PedReader(filename, get_samples(conn), raw_samples=False)
    ]<|MERGE_RESOLUTION|>--- conflicted
+++ resolved
@@ -94,18 +94,9 @@
     case_samples = [
         sample["name"] for sample in samples if sample["phenotype"] == 2
     ]
-
-<<<<<<< HEAD
-    yield 0, "Compute phenotypes: case/control"
-    yield 0, "- controls are [" + ",".join(control_samples) + "]"
-    yield 0, "- cases are [" + ",".join(case_samples) + "]"
-
-    print("get samples:", list(get_samples(conn)))
-=======
     yield 0, "Compute phenotypes from samples:"
     yield 0, "- Found controls are: [" + ",".join(control_samples) + "]"
     yield 0, "- Found cases are: [" + ",".join(case_samples) + "]"
->>>>>>> ca309f30
 
     # Insert fields
     yield 0, "Inserting fields..."
