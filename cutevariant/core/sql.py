"""Module to bring together all the SQL related functions

To read and write the sqlite database with the schema described here.
Each method refers to a CRUD operation using following prefixes:
``get_``, ``insert_``, ``update_``, ``remove_`` and takes a sqlite connection
as ``conn`` attribute.

The module contains also QueryBuilder class to build complexe variant query based
on filters, columns and selections.

Example::

    # Read sample table information
    from cutevariant.core import sql
    conn = sql.get_sql_connection("project.db")
    sql.get_samples(conn)

    # Build a variant query
    from cutevariant.core import sql
    conn = sql.get_sql_connection("project.db")
    builder = QueryBuilder(conn)
    builder.columns = ["chr","pos","ref","alt"]
    print(builder.sql())

"""

# Standard imports
import sqlite3
from collections import defaultdict
import re
import logging
from pkg_resources import parse_version
from functools import partial, lru_cache
import itertools as it
import numpy as np
import json

# Custom imports
import cutevariant.commons as cm
<<<<<<< HEAD
import cutevariant.core.querybuilder as qb
=======
from cutevariant.core import querybuilder
from cutevariant.core.querybuilder import build_sql_query
>>>>>>> 4ca78d3f
from cutevariant.core.sql_aggregator import StdevFunc

LOGGER = cm.logger()


def get_sql_connection(filepath):
    """Open a SQLite database and return the connection object

    Args:
        filepath (str): sqlite filepath

    Returns:
        sqlite3.Connection: Sqlite3 Connection
            The connection is initialized with `row_factory = Row`.
            So all results are accessible via indexes or keys.
            The connection also supports
            - REGEXP function
            - DESCRIBE_QUANT aggregate
    """
    connection = sqlite3.connect(filepath)
    # Activate Foreign keys
    connection.execute("PRAGMA foreign_keys = ON")
    connection.row_factory = sqlite3.Row
    foreign_keys_status = connection.execute("PRAGMA foreign_keys").fetchone()[0]
    LOGGER.debug("get_sql_connection:: foreign_keys state: %s", foreign_keys_status)
    assert foreign_keys_status == 1, "Foreign keys can't be activated :("

    # Create function for SQLite
    def regexp(expr, item):
        # Need to cast item to str... costly
        return re.search(expr, str(item)) is not None

    connection.create_function("REGEXP", 2, regexp)
    connection.create_aggregate("STD", 1, StdevFunc)

    if LOGGER.getEffectiveLevel() == logging.DEBUG:
        # Enable tracebacks from custom functions in DEBUG mode only
        sqlite3.enable_callback_tracebacks(True)

    return connection


def get_database_file_name(conn):
    return conn.execute("PRAGMA database_list").fetchone()["file"]


def table_exists(conn: sqlite3.Connection, name: str) -> bool:
    """Return True if table exists

    Args:
        conn (sqlite3.Connection): Sqlite3 connection
        name (str): Table name

    Returns:
        bool: True if table exists
    """
    c = conn.cursor()
    c.execute(f"SELECT name FROM sqlite_master WHERE name = '{name}'")
    return c.fetchone() != None


def drop_table(conn, table_name):
    """Drop the given table

    Args:
        conn (sqlite3.connection): Sqlite3 connection
        table_name (str): sqlite table name
    """
    cursor = conn.cursor()
    cursor.execute(f"DROP TABLE IF EXISTS {table_name}")
    conn.commit()


def clear_table(conn: sqlite3.Connection, table_name):
    """Clear content of the given table

    Args:
        conn (sqlite3.Connection): Sqlite3 Connection
        table_name (str): sqlite table name
    """
    cursor = conn.cursor()
    cursor.execute(f"DELETE  FROM {table_name}")
    conn.commit()


def get_table_columns(conn: sqlite3.Connection, table_name):
    """Return the list of columns for the given table

    Args:
        conn (sqlite3.Connection): Sqlite3 Connection
        table_name (str): sqlite table name

    Returns:
        Columns description from table_info
        ((0, 'chr', 'str', 0, None, 1 ... ))

    References:
        used by async_insert_many_variants() to build queries with placeholders
    """
    return [
        c[1] for c in conn.execute(f"pragma table_info({table_name})") if c[1] != "id"
    ]


def create_indexes(conn: sqlite3.Connection):
    """Create extra indexes on tables

    Args:
        conn (sqlite3.Connection): Sqlite3 Connection

    Note:
        This function must be called after batch insertions.
        You should use this function instead of individual functions.

    """
    create_variants_indexes(conn)
    create_selections_indexes(conn)

    try:
        # Some databases have not annotations table
        create_annotations_indexes(conn)
    except sqlite3.OperationalError as e:
        LOGGER.debug("create_indexes:: sqlite3.%s: %s", e.__class__.__name__, str(e))


def count_query(conn, query):
    """Count elements from the given query or table"""
    return conn.execute(f"SELECT COUNT(*) as count FROM ({query})").fetchone()[0]


# Helper functions. TODO: move them somewhere more relevant


def clear_lru_cache():
    count_unique.cache_clear()
    get_fields.cache_clear()
    get_field_by_category.cache_clear()


@lru_cache()
def count_unique(
    conn: sqlite3.Connection,
    field_name: str,
    source: str,
    filters: str,
    order_desc: bool,
    order_by_count: bool,
    limit: int,
    offset: int,
):
    """Counts unique values of field 'field_name' in selection 'source', after applying filters 'filters'.
    Returns at most 'limit' unique values as a list of dictionnaries in the form {'field_name':'unique value A','count':number_of_values}

    Args:
        conn (sqlite3.Connection): Cutevariant database you want de info from
        field_name (str): Name of the field to get unique values of
        source (str): Name of the selection from which to count unique values ('variants' if there is no selection in the project)
        filters (str): A filter (dict object) to apply when counting unique values of field. Should be passed as a json string
        order_desc (bool): Sort the results in descending order (i.e. most frequent occurence first)
        limit (int): [description]

    Returns:
        [type]: [description]
    """
    filters = json.loads(filters) if filters else {}
    return [
        dict(d)
        for d in conn.execute(
            qb.build_count_unique(
                conn,
                [field_name],
                source,
                filters,
                order_desc,
                order_by_count,
                limit,
                offset,
            )
        )
    ]


# Statistical data


def get_stats_info(conn, field, source="variants", filters={}):
    pass


def get_field_info(conn, field, source="variants", filters={}, metrics=["mean", "std"]):
    """
    Returns statistical metrics for column field in conn
    metrics is the list of statistical metrics you'd like to retrieve, among:
    count,mean,std,min,q1,median,q3,max

    For the metrics, you can also specify your own as a tuple by following the following format:

    (metric_name,callable) where callable takes a numpy array and metric_name will be the key in the result
    dictionnary. Example:

    ("standard error",lambda array:np.std(array)/np.sqrt(len(array)))

    The returned dict is in the form:
    {
        "mean" : 42,
        "min" : 5,
        "max" : 1000
        "arbitrary_metric":15
    }
    It WILL and SHOULD change in the future
    """

    # metrics are literals, not column names, so add some single quotes to tell SQL

    # TODO :

    metric_functions = {
        "count": len,
        "mean": np.mean,
        "std": np.std,
        "min": lambda ar: np.quantile(ar, 0.0),
        "q1": lambda ar: np.quantile(ar, 0.25),
        "median": lambda ar: np.quantile(ar, 0.5),
        "q3": lambda ar: np.quantile(ar, 0.75),
        "max": lambda ar: np.quantile(ar, 1.0),
    }

    conn.row_factory = None
    query = qb.build_sql_query(conn, [field], source, filters, limit=None)

    data = [i[0] for i in conn.execute(query)]

    results = {}
    for metric in metrics:
        if metric in metric_functions:
            value = metric_functions[metric](data)
            results[metric] = value

        if isinstance(metric, tuple) and len(metric) == 2:
            metric_name, metric_func = metric
            if callable(metric_func):
                value = metric_func(data)
                results[metric_name] = value

    conn.row_factory = sqlite3.Row

    return results


## project table ===============================================================


def create_table_project(conn: sqlite3.Connection, name: str, reference: str):
    """Create the table "projects" and insert project name and reference genome

    Args:
        conn (sqlite3.Connection): Sqlite3 Connection
        name (str): Project name
        reference (str): Genom project

    """
    project_data = {"name": name, "reference": reference}

    conn.execute("CREATE TABLE projects (id INTEGER PRIMARY KEY, key TEXT, value TEXT)")
    conn.commit()

    update_project(conn, project_data)


def update_project(conn: sqlite3.Connection, project: dict):
    conn.executemany(
        "INSERT INTO projects (key, value) VALUES (?, ?)", list(project.items())
    )
    conn.commit()


def get_project(conn: sqlite3.Connection):
    g = (dict(data) for data in conn.execute("SELECT key, value FROM projects"))
    return {data["key"]: data["value"] for data in g}


## metadatas table =============================================================


def create_table_metadatas(conn: sqlite3.Connection):
    """Create table metdata

    Args:
        conn (sqlite3.Connection): Sqlite3 Connection
    """
    conn.execute(
        "CREATE TABLE metadatas (id INTEGER PRIMARY KEY, key TEXT, value TEXT)"
    )


def insert_many_metadatas(conn: sqlite3.Connection, metadatas={}):
    """Insert metadata

    Args:
        conn (sqlite3.Connection): Sqlite3 Connection
    """
    if metadatas:
        cursor = conn.cursor()
        cursor.executemany(
            "INSERT INTO metadatas (key,value) VALUES (?,?)", list(metadatas.items())
        )

        conn.commit()


def get_metadatas(conn: sqlite3.Connection):
    """Return a dictionary of metadatas

    Returns:
        [dict]: matadata fieldname as keys
    """
    conn.row_factory = sqlite3.Row
    g = (dict(data) for data in conn.execute("SELECT key, value FROM metadatas"))
    return {data["key"]: data["value"] for data in g}


## selections & sets tables ====================================================


def delete_by_name(conn: sqlite3.Connection, name: str, table_name: str = None):
    """Delete data in "selections" or "sets" tables with the given name

    Args:
        conn (sqlit3.Connection): sqlite3 connection
        name (str): Selection/set name
        table_name (str): Name of the table concerned by the deletion
    Returns:
        int: Number of rows affected
    """
    if table_name is None:
        raise ValueError("Please specify a table name")

    if table_name == "selections" and name == "variants":
        LOGGER.error("Cannot remove the default selection 'variants'")
        return

    cursor = conn.cursor()
    cursor.execute(f"DELETE FROM `{table_name}` WHERE name = ?", (name,))
    conn.commit()
    return cursor.rowcount


## selection table =============================================================


def create_table_selections(conn: sqlite3.Connection):
    """Create the table "selections" and association table "selection_has_variant"

    This table stores variants selection saved by the user:

        - name: name of the set of variants
        - count: number of variants concerned by this set
        - query: the SQL query which generated the set

    Args:
        conn (sqlite3.Connection): Sqlite3 Connection
    """
    cursor = conn.cursor()
    # selection_id is an alias on internal autoincremented 'rowid'
    cursor.execute(
        """CREATE TABLE selections (
        id INTEGER PRIMARY KEY ASC,
        name TEXT, count INTEGER, query TEXT
        )"""
    )

    # Association table: do not use useless rowid column
    cursor.execute(
        """CREATE TABLE selection_has_variant (
        variant_id INTEGER NOT NULL,
        selection_id INTEGER NOT NULL,
        PRIMARY KEY (variant_id, selection_id),
        FOREIGN KEY (selection_id) REFERENCES selections (id)
          ON DELETE CASCADE
          ON UPDATE NO ACTION
        ) WITHOUT ROWID"""
    )
    conn.commit()


def create_selections_indexes(conn: sqlite3.Connection):
    """Create indexes on the "selections" table

    Args:
        conn (sqlite3.Connection): Sqlite3 Connection

    Note:
        * This function should be called after batch insertions.
        * This function ensures the unicity of selections names.
    """
    conn.execute("CREATE UNIQUE INDEX idx_selections ON selections (name)")


def create_selection_has_variant_indexes(conn: sqlite3.Connection):
    """Create indexes on "selection_has_variant" table

    For joins between selections and variants tables

    Reference:
        * create_selections_indexes()
        * insert_selection()

    Args:
        conn (sqlite3.Connection/sqlite3.Cursor): Sqlite3 connection
    """
    conn.execute(
        "CREATE INDEX idx_selection_has_variant ON selection_has_variant (selection_id)"
    )


def insert_selection(conn, query: str, name="no_name", count=0):
    """Insert one selection record

    Args:
        conn (sqlite3.Connection/sqlite3.Cursor): Sqlite3 Connection.
        It can be a cursor or a connection here...
        query (str): a VQL query
        name (str, optional): Name of selection
        count (int, optional): Variant count of selection

    Returns:
        int: Return last rowid

    See Also:
        create_selection_from_sql()

    Warning:
        This function does a commit !


    """
    cursor = conn.cursor() if isinstance(conn, sqlite3.Connection) else conn

    cursor.execute(
        "INSERT INTO selections (name, count, query) VALUES (?,?,?)",
        (name, count, query),
    )
    if isinstance(conn, sqlite3.Connection):
        # Commit only if connection is given. => avoid not consistent DB
        conn.commit()
    return cursor.lastrowid


# Delete selections by name
delete_selection_by_name = partial(delete_by_name, table_name="selections")


def create_selection_from_sql(
    conn: sqlite3.Connection, query: str, name: str, count=None, from_selection=False
):
    """Create a selection record from sql variant query

    Args:
        conn (sqlite3.connection): Sqlite3 connection
        query (str): SQL query that select all variant ids. See `from_selection`
        name (str): Name of selection
        count (int/None, optional): Variant count
        from_selection (bool, optional): Use a different
            field name for variants ids; `variant_id` if `from_selection` is `True`,
            just `id` if `False`.

    Returns:
        selection_id, if lines have been inserted; None otherwise (rollback).
    """
    cursor = conn.cursor()

    # Compute query count
    # TODO : this can take a while .... need to compute only one from elsewhere
    if count is None:
        count = count_query(cursor, query)

    # Create selection
    selection_id = insert_selection(cursor, query, name=name, count=count)

    # DROP indexes
    # For joins between selections and variants tables
    try:
        cursor.execute("""DROP INDEX idx_selection_has_variant""")
    except sqlite3.OperationalError:
        pass

    # Insert into selection_has_variant table
    # PS: We use DISTINCT keyword to statisfy the unicity constraint on
    # (variant_id, selection_id) of "selection_has_variant" table.
    # TODO: is DISTINCT useful here? How a variant could be associated several
    # times with an association?
    if from_selection:
        # Optimized only for the creation of a selection from set operations
        # variant_id is the only useful column here
        q = f"""
        INSERT INTO selection_has_variant
        SELECT DISTINCT variant_id, {selection_id} FROM ({query})
        """
    else:
        # Fallback
        # Used when creating a selection from a VQL query in the UI
        # Default behavior => a variant is based on chr,pos,ref,alt
        q = f"""
        INSERT INTO selection_has_variant
        SELECT DISTINCT id, {selection_id} FROM ({query})
        """

    cursor.execute(q)
    affected_rows = cursor.rowcount

    # REBUILD INDEXES
    # For joints between selections and variants tables
    create_selection_has_variant_indexes(cursor)

    if affected_rows:
        conn.commit()
        return selection_id
    # Must alert a user because no selection is created here
    conn.rollback()
    return None


def create_selection_from_bed(
    conn: sqlite3.Connection, source: str, target: str, bed_intervals
):
    """Create a new selection based on the given intervals taken from a BED file

    Variants whose positions are contained in the intervals specified by the
    BED file will be referenced into the table selection_has_variant under
    a new selection.

    Args:
        conn (sqlite3.connection): Sqlite3 connection
        source (str): Selection name (source); Ex: "variants" (default)
        target (str): Selection name (target)
        bed_intervals (list/generator [dict]): List of intervals
            Each interval is a dict with the expected keys: (chrom, start, end, name)

    Returns:
        lastrowid, if lines have been inserted; None otherwise.
    """

    cur = conn.cursor()

    # Create temporary table
    cur.execute("DROP TABLE IF exists bed_table")
    cur.execute(
        """CREATE TABLE bed_table (
        id INTEGER PRIMARY KEY ASC,
        bin INTEGER DEFAULT 0,
        chr TEXT,
        start INTEGER,
        end INTEGER,
        name INTEGER)"""
    )

    cur.executemany(
        "INSERT INTO bed_table (chr, start, end, name) VALUES (:chrom,:start,:end,:name)",
        bed_intervals,
    )

    if source == "variants":
        source_query = "SELECT variants.id AS variant_id FROM variants"
    else:
        source_query = f"""
        SELECT variants.id AS variant_id FROM variants
        INNER JOIN selections ON selections.name = '{source}'
        INNER JOIN selection_has_variant AS sv ON sv.selection_id = selections.id AND sv.variant_id = variants.id
        """

    query = (
        source_query
        + """
        INNER JOIN bed_table ON
        variants.chr = bed_table.chr AND
        variants.pos >= bed_table.start AND
        variants.pos <= bed_table.end"""
    )

    return create_selection_from_sql(conn, query, target, from_selection=True)


def get_selections(conn: sqlite3.Connection):
    """Get selections in "selections" table

    Args:
        conn (sqlite3.connection): Sqlite3 connection

    Yield:
        Dictionnaries with as many keys as there are columnsin the table.

    Example::
        {"id": ..., "name": ..., "count": ..., "query": ...}

    """
    conn.row_factory = sqlite3.Row
    return (dict(data) for data in conn.execute("SELECT * FROM selections"))


def delete_selection(conn: sqlite3.Connection, selection_id: int):
    """Delete the selection with the given id in the "selections" table

    :return: Number of rows deleted
    :rtype: <int>

    Args:
        conn (sqlite3.Connection): Sqlite connection
        selection_id (int): id from selection table

    Returns:
        int: Number of rows affected
    """

    # Ignore if it is the first selection name aka 'variants'
    if selection_id <= 1:
        return None

    cursor = conn.cursor()

    cursor.execute("DELETE FROM selections WHERE rowid = ?", (selection_id,))
    conn.commit()
    return cursor.rowcount


def edit_selection(conn: sqlite3.Connection, selection: dict):
    """Update the name and count of a selection with the given id

    Args:
        conn (sqlite3.Connection): sqlite3 Connection
        selection (dict): key/value data

    Returns:
        int: last rowid
    """
    cursor = conn.cursor()
    conn.execute(
        "UPDATE selections SET name=:name, count=:count WHERE id = :id", selection
    )
    conn.commit()
    return cursor.rowcount


## wordsets table ===============================================================


def create_table_wordsets(conn: sqlite3.Connection):
    """Create the table "sets"

    This table stores variants selection saved by the user:
        - name: name of the set of variants
        - value: number of variants concerned by this set

    TODO: Denormalization of this table **WILL** BE a problem in the future...
        But i'm fed up of these practices.

    TODO: for now the one to many relation is not implemented

    Args:
        conn (sqlite3.Connection): Sqlite3 Connection
    """
    cursor = conn.cursor()
    cursor.execute(
        """CREATE TABLE wordsets (
        id INTEGER PRIMARY KEY ASC,
        name TEXT,
        value TEXT,
        UNIQUE (name, value)
        )"""
    )

    conn.commit()


def sanitize_words(words):
    """Return a set of cleaned words

    See Also:
        - :meth:`import_wordset_from_file`
        - :meth:`cutevariant.gui.plugins.word_set.widgets.WordListDialog.load_file`
    """
    # Search whitespaces
    expr = re.compile("[ \t\n\r\f\v]")
    data = set()

    for line in words:
        striped_line = line.strip()

        if not striped_line or expr.findall(striped_line):
            # Skip lines with whitespaces
            continue
        data.add(striped_line)
    return data


def import_wordset_from_file(conn: sqlite3.Connection, wordset_name, filename):
    r"""Create Word set from the given file

    Args:
        wordset_name: Name of the Word set
        filename: File to be imported, we expect 1 word per line.

    Returns:
        Number of rows affected during insertion (number of words inserted).
        None if 0 word can be inserted.

    Current data filtering (same as in the word_set plugin):
        - Strip trailing spaces and EOL characters
        - Skip empty lines
        - Skip lines with whitespaces characters (``[ \t\n\r\f\v]``)

    Examples:
        - The following line will be skipped:
          ``"abc  def\tghi\t  \r\n"``
        - The following line will be cleaned:
          ``"abc\r\n"``
    """
    # Search whitespaces
    with open(filename, "r") as f_h:
        data = sanitize_words(f_h)

    if not data:
        return

    # Insertion
    cursor = conn.cursor()
    cursor.executemany(
        "INSERT INTO wordsets (name, value) VALUES (?,?)",
        it.zip_longest(tuple(), data, fillvalue=wordset_name),
    )
    conn.commit()
    return cursor.rowcount


def import_wordset_from_list(conn: sqlite3.Connection, wordset_name, words: list):
    r"""Create Word set from the given list

    Args:
        wordset_name: Name of the Word set
        words: A list of words

    Returns:
        Number of rows affected during insertion (number of words inserted).
        None if 0 word can be inserted.

    Current data filtering (same as in the word_set plugin):
        - Strip trailing spaces and EOL characters
        - Skip empty lines
        - Skip lines with whitespaces characters (``[ \t\n\r\f\v]``)

    Examples:
        - The following line will be skipped:
          ``"abc  def\tghi\t  \r\n"``
        - The following line will be cleaned:
          ``"abc\r\n"``
    """
    # Search whitespaces

    data = sanitize_words(words)

    if not data:
        return

    # Insertion
    cursor = conn.cursor()
    cursor.executemany(
        "INSERT INTO wordsets (name, value) VALUES (?,?)",
        it.zip_longest(tuple(), data, fillvalue=wordset_name),
    )
    conn.commit()
    return cursor.rowcount


# Delete set by name
delete_set_by_name = partial(delete_by_name, table_name="wordsets")


def get_wordsets(conn):
    """Return the number of words per word set stored in DB

    Returns:
        generator[dict]: Yield dictionaries with `name` and `count` keys.
    """
    for row in conn.execute(
        "SELECT name, COUNT(*) as 'count' FROM wordsets GROUP BY name"
    ):
        yield dict(row)


def get_words_in_set(conn, wordset_name):
    """Return generator of words in the given word set

    Returns:
        generator[str]: Yield words of the word set.
    """
    for row in conn.execute(
        "SELECT DISTINCT value FROM wordsets WHERE name = ?", (wordset_name,)
    ):
        yield dict(row)["value"]


def intersect_wordset(conn, name: str, wordsets: list):
    """Create new `name` wordset from intersection of `wordsets`

    Args:
        conn (sqlite.Connection):
        name (str): A wordset Name
        wordsets (list): List of wordset name

    """
    query = f"""INSERT INTO wordsets (name, value) 
            SELECT '{name}' as name,  value FROM """

    query += (
        "("
        + " INTERSECT ".join(
            [f"SELECT value FROM wordsets WHERE name = '{w}'" for w in wordsets]
        )
        + ")"
    )

    print(query)
    conn.execute(query)
    conn.commit()


def union_wordset(conn, name: str, wordsets=[]):
    """Create new `name` wordset from union of `wordsets`

    Args:
        conn (sqlite.Connection):
        name (str): A wordset Name
        wordsets (list): List of wordset name

    """
    query = f"""INSERT INTO wordsets (name, value) 
            SELECT '{name}' as name,  value FROM """

    query += (
        "("
        + " UNION ".join(
            [f"SELECT value FROM wordsets WHERE name = '{w}'" for w in wordsets]
        )
        + ")"
    )

    conn.execute(query)
    conn.commit()


def subtract_wordset(conn, name: str, wordsets=[]):
    """Create new `name` wordset from subtract of `wordsets`

    Args:
        conn (sqlite.Connection):
        name (str): A wordset Name
        wordsets (list): List of wordset name

    """
    query = f"""INSERT INTO wordsets (name, value) 
            SELECT '{name}' as name,  value FROM """

    query += (
        "("
        + " EXCEPT ".join(
            [f"SELECT value FROM wordsets WHERE name = '{w}'" for w in wordsets]
        )
        + ")"
    )

    conn.execute(query)
    conn.commit()


## Operations on sets of variants ==============================================


def get_query_columns(mode="variant"):
    """(DEPRECATED FOR NOW, NOT USED)

    Handy func to get columns to be queried according to the group by argument

    .. note:: Used by intersect_variants, union_variants, subtract_variants
        in order to avoid code duplication.
    """
    if mode == "site":
        return "chr,pos"

    if mode == "variant":
        # Not used
        return "variant_id"

    raise NotImplementedError


def intersect_variants(query1, query2, **kwargs):
    """Get the variants obtained by the intersection of 2 queries

    Try to handle precedence of operators.
    - The precedence of UNION and EXCEPT are similar, they are processed from
    left to right.
    - Both of the operations are fulfilled before INTERSECT operation,
    i.e. they have precedence over it.

    """
    return f"""SELECT * FROM ({query1} INTERSECT {query2})"""


def union_variants(query1, query2, **kwargs):
    """Get the variants obtained by the union of 2 queries"""
    return f"""{query1} UNION {query2}"""


def subtract_variants(query1, query2, **kwargs):
    """Get the variants obtained by the difference of 2 queries"""
    return f"""{query1} EXCEPT {query2}"""


## fields table ================================================================


def create_table_fields(conn):
    """Create the table "fields"

    This table contain fields. A field is a column with its description and type;
    it can be choose by a user to build a Query
    Fields are the columns of the tables: variants, annotations and sample_has_variant.
    Fields are extracted from reader objects and are dynamically constructed.

    variants:
    Chr,pos,ref,alt, filter, qual, dp, af, etc.

    annotations:
    Gene, transcrit, etc.

    sample_has_variant:
    Genotype

    :param conn: sqlite3.connect
    """
    cursor = conn.cursor()
    cursor.execute(
        """CREATE TABLE fields
        (id INTEGER PRIMARY KEY, name TEXT, category TEXT, type TEXT, description TEXT)
        """
    )
    conn.commit()


def insert_field(
    conn, name="no_name", category="variants", type="text", description=str()
):
    """Insert one field record (NOT USED)

    :param conn: sqlite3.connect
    :key name: field name
    :key category: category field name.
        .. warning:: The default is "variants". Don't use sample as category name
    :key type: sqlite type which can be: INTEGER, REAL, TEXT
        .. todo:: Check this argument...
    :key description: Text that describes the field (showed to the user).
    :return: Last row id
    :rtype: <int>
    """
    cursor = conn.cursor()
    cursor.execute(
        "INSERT INTO fields VALUES (?, ?, ?, ?)", (name, category, type, description)
    )
    conn.commit()
    return cursor.lastrowid


def insert_many_fields(conn, data: list):
    """Insert multiple fields into "fields" table using one commit

    :param conn: sqlite3.connect
    :param data: list of field dictionnary

    :Examples:

        insert_many_fields(conn, [{name:"sacha", category:"variant", count: 0, description="a description"}])
        insert_many_fields(conn, reader.get_fields())

    .. seealso:: insert_field, abstractreader
    """
    cursor = conn.cursor()
    cursor.executemany(
        """
        INSERT INTO fields (name,category,type,description)
        VALUES (:name,:category,:type,:description)
        """,
        data,
    )
    conn.commit()


@lru_cache()
def get_fields(conn):
    """Get fields as list of dictionnary

    .. seealso:: insert_many_fields

    :param conn: sqlite3.connect
    :return: Tuple of dictionnaries with as many keys as there are columns
        in the table.
    :rtype: <tuple <dict>>
    """
    conn.row_factory = sqlite3.Row
    return tuple(dict(data) for data in conn.execute("SELECT * FROM fields"))


@lru_cache()
def get_field_by_category(conn, category):
    """Get fields within a category

    :param conn: sqlite3.connect
    :param category: Category of field requested.
    :type category: <str>
    :return: Tuple of dictionnaries with as many keys as there are columns
        in the table. Dictionnaries are only related to the given field category.
    :rtype: <tuple <dict>>
    """
    return tuple(field for field in get_fields(conn) if field["category"] == category)


def get_field_by_name(conn, field_name: str):
    """Return field by its name

    .. seealso:: get_fields

    :param conn: sqlite3.connect
    :param field_name: field name
    :return: field record or None if not found.
    :rtype: <dict> or None
    """
    conn.row_factory = sqlite3.Row
    field_data = conn.execute(
        "SELECT * FROM fields WHERE name = ? ", (field_name,)
    ).fetchone()
    return dict(field_data) if field_data else None


def get_field_range(conn, field_name: str, sample_name=None):
    """Return (min,max) of field_name records

    :param conn: sqlite3.connect
    :param field_name: field name
    :param sample_name: sample name. mandatory for fields in the "samples" categories
    :return: (min, max) or None if the field can't be processed with mix/max functions.
    :rtype: tuple or None
    """
    field = get_field_by_name(conn, field_name)
    if not field:
        return None

    table = field["category"]  # variants, or annotations or samples
    if table == "samples":
        if not sample_name:
            raise ValueError("Pass sample parameter for sample fields")
        query = f"""SELECT min({field_name}), max({field_name})
        FROM sample_has_variant
        JOIN samples ON sample_has_variant.sample_id = samples.id
        WHERE samples.name='{sample_name}'
        """
    else:
        query = f"SELECT min({field_name}), max({field_name}) FROM {table}"

    result = tuple(conn.execute(query).fetchone())
    if result in ((None, None), ("", "")):
        return None

    return result


def get_field_unique_values(conn, field_name: str, like: str = None, limit=None):
    """Return unique record values for a field name

    :param conn: sqlite3.connect
    :param field_name: Name of the field in DB.
    :param sample_name: sample name. Mandatory for fields in the "samples" categories
    :return: list of unique values (can be empty if the field is not found)
    :rtype: list
    """

    if field_name.startswith("ann."):
        field_name = field_name.replace("ann.", "")

    if field_name.startswith("samples."):
        #  TODO replace samples ...
        _, *_, field = field_name.split(".")
        field_name = field

    field = get_field_by_name(conn, field_name)
    if not field:
        return []
    table = field["category"]  # variants, or annotations or samples

    if table == "samples":
        query = f""" SELECT DISTINCT `{field_name}` FROM sample_has_variant """

    elif table == "annotations":
        query = f""" SELECT DISTINCT `{field_name}` FROM annotations """

    else:
        query = f"SELECT DISTINCT `{field_name}` FROM {table}"

    if like:
        query += f" WHERE `{field_name}` LIKE '{like}'"

    if limit:
        query += " LIMIT " + str(limit)

    return [i[field_name] for i in conn.execute(query)]


## annotations table ===========================================================


def create_table_annotations(conn, fields):
    """Create "annotations" table which contains dynamics fields

    :param fields: Generator of SQL fields. Example of fields:

        .. code-block:: python

            ('allele str NULL', 'consequence str NULL', ...)
    :type fields: <generator>
    """
    schema = ",".join([f'`{field["name"]}` {field["type"]}' for field in fields])

    if not schema:
        # Create minimum annotation table... Can be use later for dynamic annotation.
        # TODO : we may want to fix annotation fields .
        schema = "gene TEXT, transcript TEXT"
        LOGGER.debug(
            "create_table_annotations:: No annotation fields detected! => Fallback"
        )
        # return

    cursor = conn.cursor()
    # TODO: no primary key/unique index for this table?

    cursor.execute(f"CREATE TABLE annotations (variant_id INTEGER NOT NULL, {schema})")

    conn.commit()


def create_annotations_indexes(conn):
    """Create indexes on the "annotations" table

    .. warning: This function must be called after batch insertions.

    :Example:

    .. code-block:: sql

        SELECT *, group_concat(annotations.rowid) FROM variants
        LEFT JOIN annotations ON variants.rowid = annotations.variant_id
        WHERE pos = 0
        GROUP BY chr,pos
        LIMIT 100
    """
    # Allow search on variant_id
    conn.execute("CREATE INDEX idx_annotations ON annotations (variant_id)")


def get_annotations(conn, variant_id: int):
    """Get variant annotation for the variant with the given id"""
    conn.row_factory = sqlite3.Row
    for annotation in conn.execute(
        f"SELECT * FROM annotations WHERE variant_id = {variant_id}"
    ):
        yield dict(annotation)


## variants table ==============================================================


def create_table_variants(conn, fields):
    """Create "variants" and "sample_has_variant" tables which contains dynamics fields

    :Example:

        fields = get_fields()
        create_table_variants(conn, fields)

    .. seealso:: get_fields

    .. note:: "gt" field in "sample_has_variant" = Patient's genotype.
        - Patient without variant: gt = 0: Wild homozygote
        - Patient with variant in the heterozygote state: gt = -1: Heterozygote
        - Patient with variant in the homozygote state: gt = 2: Homozygote

        :Example of VQL query:
            SELECT chr, pos, genotype("pierre") FROM variants

    :param conn: sqlite3.connect
    :param fields: list of field dictionnary.
    """
    cursor = conn.cursor()

    # Primary key MUST NOT have NULL fields !
    # PRIMARY KEY should always imply NOT NULL.
    # Unfortunately, due to a bug in some early versions, this is not the case in SQLite.
    # For the purposes of UNIQUE constraints, NULL values are considered distinct
    # from all other values, including other NULLs.
    schema = ",".join(
        [
            f'`{field["name"]}` {field["type"]} {field.get("constraint", "")}'
            for field in fields
            if field["name"]
        ]
    )

    LOGGER.debug("create_table_variants:: schema: %s", schema)
    # Unicity constraint or NOT NULL fields (Cf VcfReader, FakeReader, etc.)
    # NOTE: specify the constraint in CREATE TABLE generates a lighter DB than
    # a separated index... Don't know why.
    cursor.execute(
        f"""CREATE TABLE variants (id INTEGER PRIMARY KEY, {schema},
        UNIQUE (chr,pos,ref,alt))"""
    )
    # cursor.execute(f"""CREATE UNIQUE INDEX idx_variants_unicity ON variants (chr,pos,ref,alt)""")

    conn.commit()


def create_variants_indexes(conn):
    """Create indexes on the "variants" table

    .. warning:: This function must be called after batch insertions.

    :Example:

    .. code-block:: sql

        SELECT *, group_concat(annotations.rowid) FROM variants
        LEFT JOIN annotations ON variants.rowid = annotations.variant_id
        WHERE pos = 0
        GROUP BY chr,pos
        LIMIT 100
    """
    # Complementary index of the primary key (sample_id, variant_id)
    conn.execute(
        "CREATE INDEX idx_sample_has_variant ON sample_has_variant (variant_id)"
    )

    conn.execute("CREATE INDEX idx_variants_pos ON variants (pos)")
    conn.execute("CREATE INDEX idx_variants_ref_alt ON variants (ref, alt)")


def get_one_variant(
    conn: sqlite3.Connection,
    variant_id: int,
    with_annotations=False,
    with_samples=False,
):
    r"""Get the variant with the given id

    TODO: with_annotations, with_samples are quite useless and not used for now

    Args:
        conn (sqlite3.Connection): sqlite3 connection
        variant_id (int): Database id of the variant
        with_annotations (bool, optional): Add annotations items. Default is True
        with_samples (bool, optional): add samples items. Default is True

    Returns:
        dict: A variant item with all fields in "variants" table;
            \+ all fields of annotations table if `with_annotations` is True;
            \+ all fields of sample_has_variant associated to all samples if
            `with_samples` is True.
            Example:

            .. code-block:: python

                {
                    variant fields as keys...,
                    "annotations": dict of annotations fields as keys...,
                    "samples": dict of samples fields as keys...,
                }

    """
    conn.row_factory = sqlite3.Row
    # Cast sqlite3.Row object to dict because later, we use items() method.
    variant = dict(
        conn.execute(
            f"SELECT * FROM variants WHERE variants.id = {variant_id}"
        ).fetchone()
    )

    variant["annotations"] = []
    if with_annotations:
        variant["annotations"] = [
            dict(annotation)
            for annotation in conn.execute(
                f"SELECT * FROM annotations WHERE variant_id = {variant_id}"
            )
        ]

    variant["samples"] = []
    if with_samples:
        variant["samples"] = [
            dict(sample)
            for sample in conn.execute(
                f"""SELECT samples.name, sample_has_variant.* FROM sample_has_variant
                LEFT JOIN samples on samples.id = sample_has_variant.sample_id
                WHERE variant_id = {variant_id}"""
            )
        ]

    return variant


def update_variant(conn, variant: dict):
    """Update variant data

    Used by widgets to save various modifications in a variant.

    Args:
        variant (dict): Fields as keys; values as values.
            'id' key is expected to set the variant.

    Raises:
        KeyError if 'id' key is not in the given variant
    """
    if "id" not in variant:
        raise KeyError("'id' key is not in the given variant <%s>" % variant)

    unzip = lambda l: list(zip(*l))

    # Get fields and values in separated lists
    placeholders, values = unzip(
        [(f"`{key}` = ? ", value) for key, value in variant.items() if key != "id"]
    )
    query = (
        "UPDATE variants SET " + ",".join(placeholders) + f" WHERE id = {variant['id']}"
    )
    # LOGGER.info(
    #     "Update variant %s: placeholders: %s; values %s",
    #     variant["id"], placeholders, values
    # )
    cursor = conn.cursor()
    cursor.execute(query, values)
    conn.commit()


def get_variants_count(conn):
    """Get the number of variants in the "variants" table"""
    return count_query(conn, "variants")


def get_variants(
    conn: sqlite3.Connection,
    fields,
    source="variants",
    filters={},
    order_by=None,
    order_desc=True,
    limit=50,
    offset=0,
    group_by={},
    having={},  # {"op":">", "value": 3  }
    **kwargs,
):

    # TODO : rename as get_variant_as_tables ?

    query = qb.build_sql_query(
        conn,
        fields=fields,
        source=source,
        filters=filters,
        order_by=order_by,
        order_desc=order_desc,
        limit=limit,
        offset=offset,
        group_by=group_by,
        having=having,
        **kwargs,
    )

    for i in conn.execute(query):
        # THIS IS INSANE... SQLITE DOESNT RETURN ALIAS NAME WITH SQUARE BRACKET....
        # I HAVE TO replace [] by () and go back after...
        # TODO : Change VQL Syntax from [] to () would be a good alternative
        # @See QUERYBUILDER
        # See : https://stackoverflow.com/questions/41538952/issue-cursor-description-never-returns-square-bracket-in-column-name-python-2-7-sqlite3-alias
        yield {k.replace("(", "[").replace(")", "]"): v for k, v in dict(i).items()}


def get_variants_tree(
    conn: sqlite3.Connection,
    **kwargs,
):
    pass
    # for variant in get_variants(conn, **kwargs):

    #     item = {}
    #     annotations = []
    #     samples = {}

    #     for key, value in variant.items():
    #         if key.startswith("ann."):
    #             value = str(value)
    #             annotations.append(value[4:])

    #         elif key.startswith("sample."):
    #             _, *sample, field = key.split(".")
    #             sample = ".".join(sample)

    #             if "sample" not in samples:
    #                 samples[sample] = list()
    #             samples[sample].append()

    #         else:
    #             item[key] = value

    #     if annotations:
    #         item["annotations"] = annotations

    #     if samples:
    #         item["samples"] = samples

    #     yield item


def async_insert_many_variants(conn, data, total_variant_count=None, yield_every=3000):
    """Insert many variants from data into variants table

    :param conn: sqlite3.connect
    :param data: list of variant dictionnary which contains same number of key than fields numbers.
    :param total_variant_count: total variant count, to compute progression
    :return: Yield a tuple with progression and message.
        Progression is 0 if total_variant_count is not set.
    :rtype: <generator <tuple <int>, <str>>


    :Example:

        insert_many_variant(conn, [{chr:"chr1", pos:24234, alt:"A","ref":T }])
        insert_many_variant(conn, reader.get_variants())

    .. warning:: Using reader, this can take a while
    .. todo:: with large dataset, need to cache import
    .. todo:: handle insertion errors...
    .. seealso:: abstractreader

    .. warning:: About using INSERT OR IGNORE: They avoid the following errors:

        - Upon insertion of a duplicate key where the column must contain
          a PRIMARY KEY or UNIQUE constraint
        - Upon insertion of NULL value where the column has
          a NOT NULL constraint.
          => This is not recommended
    """

    def build_columns_and_placeholders(table_name):
        """Build a tuple of columns and "?" placeholders for INSERT queries"""
        # Get columns description from the given table
        cols = get_table_columns(conn, table_name)
        # Build dynamic insert query
        # INSERT INTO variant qcol1, qcol2.... VALUES ?, ?
        tb_cols = ",".join([f"`{col}`" for col in cols])
        tb_places = ",".join(["?" for place in cols])
        return tb_cols, tb_places

    # TODO: Can we avoid this step ? This function should receive columns names
    # because all the tables were created before...
    # Build placeholders
    var_cols, var_places = build_columns_and_placeholders("variants")
    ann_cols, ann_places = build_columns_and_placeholders("annotations")

    var_columns = get_table_columns(conn, "variants")
    ann_columns = get_table_columns(conn, "annotations")
    sample_columns = get_table_columns(conn, "sample_has_variant")

    # Get samples with samples names as keys and sqlite rowid as values
    # => used as a mapping for samples ids
    samples_id_mapping = dict(conn.execute("SELECT name, id FROM samples"))

    # Check SQLite version and build insertion queries for variants
    # Old version doesn't support ON CONFLICT ..target.. DO ... statements
    # to handle violation of unicity constraint.
    old_sqlite_version = parse_version(sqlite3.sqlite_version) < parse_version("3.24.0")

    if old_sqlite_version:
        LOGGER.warning(
            "async_insert_many_variants:: Old SQLite version: %s"
            " - Fallback to ignore errors!",
            sqlite3.sqlite_version,
        )
        # /!\ This syntax is SQLite specific
        # /!\ We mask all errors here !
        variant_insert_query = f"""INSERT OR IGNORE INTO variants ({var_cols})
                VALUES ({var_places})"""

    else:
        # Handle conflicts on the primary key
        variant_insert_query = f"""INSERT INTO variants ({var_cols})
                VALUES ({var_places})
                ON CONFLICT (chr,pos,ref,alt) DO NOTHING"""

    # Insertion - Begin transaction
    cursor = conn.cursor()

    # Loop over variants
    errors = 0
    progress = 0
    variant_count = 0
    for variant_count, variant in enumerate(data, 1):

        # Insert current variant
        # Use default dict to handle missing values
        # LOGGER.debug(
        #    "async_insert_many_variants:: QUERY: %s\nVALUES: %s",
        #    variant_insert_query,
        #    variant,
        # )

        # Create list of value to insert
        # ["chr",234234,"A","G"]
        # if field key is missing, set a default value to None !
        default_values = defaultdict(lambda: None, variant)
        values = [default_values[col] for col in var_columns]

        cursor.execute(variant_insert_query, values)

        # If the row is not inserted we skip this erroneous variant
        # and the data that goes with
        if cursor.rowcount == 0:
            LOGGER.error(
                "async_insert_many_variants:: The following variant "
                "contains erroneous data; most of the time it is a "
                "duplication of the primary key: (chr,pos,ref,alt). "
                "Please check your data; this variant and its attached "
                "data will not be inserted!\n%s",
                variant,
            )
            errors += 1
            continue

        # Get variant rowid
        variant_id = cursor.lastrowid

        # If variant has annotation data, insert record into "annotations" table
        # One-to-many relationships
        if "annotations" in variant:
            # print("VAR annotations:", variant["annotations"])

            # [{'allele': 'T', 'consequence': 'intergenic_region', 'impact': 'MODIFIER', ...}]
            # The aim is to execute all insertions through executemany()
            # We remove the placeholder :variant_id from places,
            # and fix it's value.
            # TODO: handle missing values;
            # Les dict de variant["annotations"] contiennent a priori déjà
            # tous les champs requis (mais vides) car certaines annotations
            # ont des données manquantes.
            # A t'on l'assurance de cela ?
            # Dans ce cas pourquoi doit-on bricoler le variant lui-meme avec un
            # defaultdict(str,variant)) ? Les variants n'ont pas leurs champs par def ?

            values = []
            for ann in variant["annotations"]:
                default_values = defaultdict(lambda: None, ann)
                value = [default_values[col] for col in ann_columns[1:]]
                value.insert(0, variant_id)
                values.append(value)

            temp_ann_places = ",".join(["?"] * (len(ann_columns)))

            q = f"""INSERT INTO annotations ({ann_cols})
                VALUES ({temp_ann_places})"""

            cursor.executemany(q, values)

        # If variant has sample data, insert record into "sample_has_variant" table
        # Many-to-many relationships
        if "samples" in variant:
            # print("VAR samples:", variant["samples"])
            # [{'name': 'NORMAL', 'gt': 1, 'AD': '64,0', 'AF': 0.0, ...}]
            # Insertion only if the current sample name is in samples_names
            # (authorized sample names already in the database)
            #
            # Is this test usefull since samples that are in the database
            # have been inserted from the same source file (or it is not the case ?) ?
            # => yes, we can use external ped file
            # Retrieve the id of the sample to build the association in
            # "sample_has_variant" table carrying the data "gt" (genotype)

            samples = []
            for sample in variant["samples"]:
                sample_id = samples_id_mapping[sample["name"]]
                default_values = defaultdict(lambda: None, sample)
                sample_value = [sample_id, variant_id]
                sample_value += [default_values[i] for i in sample_columns[2:]]
                samples.append(sample_value)

            placeholders = ",".join(["?"] * len(sample_columns))

            q = f"INSERT INTO sample_has_variant VALUES ({placeholders})"
            cursor.executemany(q, samples)

        # Yield progression
        if variant_count % yield_every == 0:
            if total_variant_count:
                progress = variant_count / total_variant_count * 100

            yield progress, f"{variant_count} variants inserted."

    # Commit the transaction
    conn.commit()

    yield 97, f"{variant_count - errors} variant(s) has been inserted."

    # Create default selection (we need the number of variants for this)
    insert_selection(
        conn, "", name=cm.DEFAULT_SELECTION_NAME, count=variant_count - errors
    )


def insert_many_variants(conn, data, **kwargs):
    """Wrapper for debugging purpose"""
    for _, _ in async_insert_many_variants(conn, data, kwargs):
        pass


def get_variant_as_group(
    conn,
    groupby: str,
    fields: list,
    source: str,
    filters: dict,
    order_by="count",
    limit=50,
):

    subquery = build_sql_query(
        conn, fields=fields, source=source, filters=filters, limit=None
    )

    query = f"""SELECT `{groupby}`, COUNT(`{groupby}`) AS count 
    FROM ({subquery}) GROUP BY `{groupby}` ORDER BY count LIMIT {limit}"""
    for i in conn.execute(query):
        yield dict(i)


## samples table ===============================================================


def create_table_samples(conn, fields=[]):
    """Create samples table

    :param conn: sqlite3.connect
    """
    cursor = conn.cursor()
    # sample_id is an alias on internal autoincremented 'rowid'
    cursor.execute(
        """CREATE TABLE samples (
        id INTEGER PRIMARY KEY ASC,
        name TEXT,
        family_id TEXT DEFAULT 'fam',
        father_id INTEGER DEFAULT 0,
        mother_id INTEGER DEFAULT 0,
        sex INTEGER DEFAULT 0,
        phenotype INTEGER DEFAULT 0
        )"""
    )
    conn.commit()

    fields = list(fields)

    schema = ",".join(
        [
            f'`{field["name"]}` {field["type"]} {field.get("constraint", "")}'
            for field in fields
            if field["name"]
        ]
    )

    if not fields:
        schema = "gt INTEGER DEFAULT -1"

    cursor.execute(
        f"""CREATE TABLE sample_has_variant  (
        sample_id INTEGER NOT NULL,
        variant_id INTEGER NOT NULL,
        {schema},
        PRIMARY KEY (sample_id, variant_id),
        FOREIGN KEY (sample_id) REFERENCES samples (id)
          ON DELETE CASCADE
          ON UPDATE NO ACTION
        ) WITHOUT ROWID
       """
    )

    conn.commit()


def insert_sample(conn, name="no_name"):
    """Insert one sample in samples table (USED in TESTS)

    :param conn: sqlite3.connect
    :return: Last row id
    :rtype: <int>
    """
    cursor = conn.cursor()
    cursor.execute("INSERT INTO samples (name) VALUES (?)", [name])
    conn.commit()
    return cursor.lastrowid


def insert_many_samples(conn, samples: list):
    """Insert many samples at a time in samples table

    :param samples: List of samples names
        .. todo:: only names in this list ?
    :type samples: <list <str>>
    """
    cursor = conn.cursor()
    cursor.executemany(
        "INSERT INTO samples (name) VALUES (?)", ((sample,) for sample in samples)
    )
    conn.commit()


def get_samples(conn):
    """Get samples from sample table

    See Also: :meth:`update_sample`

    :param conn: sqlite3.conn
    :return: Generator of dictionnaries with as sample fields as values.
        :Example: ({'id': <unique_id>, 'name': <sample_name>})
    :rtype: <generator <dict>>
    """
    conn.row_factory = sqlite3.Row
    return (dict(data) for data in conn.execute("SELECT * FROM samples"))


def get_sample_annotations(conn, variant_id: int, sample_id: int):
    """Get samples for given sample id and variant id"""
    conn.row_factory = sqlite3.Row
    return dict(
        conn.execute(
            f"SELECT * FROM sample_has_variant WHERE variant_id = {variant_id} and sample_id = {sample_id}"
        ).fetchone()
    )


def get_sample_annotations_by_variant(conn, variant_id: int):

    conn.row_factory = sqlite3.Row
    return [
        dict(data)
        for data in conn.execute(
            f"SELECT * FROM sample_has_variant WHERE variant_id = {variant_id}"
        )
    ]


def update_sample(conn, sample: dict):
    """Update sample record

    .. code-block:: python

        sample = {
            id : 3 #sample id
            name : "Boby",  #Name of sample
            family_id : "fam", # familly identifier
            father_id : 0, #father id, 0 if not
            mother_id : 0, #mother id, 0 if not
            sex : 0 #sex code ( 1 = male, 2 = female, 0 = unknown)
            phenotype: 0 #( 1 = control , 2 = case, 0 = unknown)
        }

    Args:
        conn (sqlite.connection): sqlite connection
        sample (dict): data
    """
    if "id" not in sample:
        logging.debug("sample id is required")
        return

    sql_set = []
    sql_val = []

    for key, value in sample.items():
        if key != "id":
            sql_set.append(f"`{key}` = ? ")
            sql_val.append(value)

    query = (
        "UPDATE samples SET " + ",".join(sql_set) + " WHERE id = " + str(sample["id"])
    )
    conn.execute(query, sql_val)
    conn.commit()<|MERGE_RESOLUTION|>--- conflicted
+++ resolved
@@ -37,12 +37,7 @@
 
 # Custom imports
 import cutevariant.commons as cm
-<<<<<<< HEAD
 import cutevariant.core.querybuilder as qb
-=======
-from cutevariant.core import querybuilder
-from cutevariant.core.querybuilder import build_sql_query
->>>>>>> 4ca78d3f
 from cutevariant.core.sql_aggregator import StdevFunc
 
 LOGGER = cm.logger()
@@ -177,52 +172,8 @@
 
 
 def clear_lru_cache():
-    count_unique.cache_clear()
     get_fields.cache_clear()
     get_field_by_category.cache_clear()
-
-
-@lru_cache()
-def count_unique(
-    conn: sqlite3.Connection,
-    field_name: str,
-    source: str,
-    filters: str,
-    order_desc: bool,
-    order_by_count: bool,
-    limit: int,
-    offset: int,
-):
-    """Counts unique values of field 'field_name' in selection 'source', after applying filters 'filters'.
-    Returns at most 'limit' unique values as a list of dictionnaries in the form {'field_name':'unique value A','count':number_of_values}
-
-    Args:
-        conn (sqlite3.Connection): Cutevariant database you want de info from
-        field_name (str): Name of the field to get unique values of
-        source (str): Name of the selection from which to count unique values ('variants' if there is no selection in the project)
-        filters (str): A filter (dict object) to apply when counting unique values of field. Should be passed as a json string
-        order_desc (bool): Sort the results in descending order (i.e. most frequent occurence first)
-        limit (int): [description]
-
-    Returns:
-        [type]: [description]
-    """
-    filters = json.loads(filters) if filters else {}
-    return [
-        dict(d)
-        for d in conn.execute(
-            qb.build_count_unique(
-                conn,
-                [field_name],
-                source,
-                filters,
-                order_desc,
-                order_by_count,
-                limit,
-                offset,
-            )
-        )
-    ]
 
 
 # Statistical data
@@ -1679,12 +1630,12 @@
     limit=50,
 ):
 
-    subquery = build_sql_query(
+    subquery = qb.build_sql_query(
         conn, fields=fields, source=source, filters=filters, limit=None
     )
 
-    query = f"""SELECT `{groupby}`, COUNT(`{groupby}`) AS count 
-    FROM ({subquery}) GROUP BY `{groupby}` ORDER BY count LIMIT {limit}"""
+    query = f"""SELECT `{groupby}`, COUNT(`{groupby}`) AS count
+    FROM ({subquery}) GROUP BY `{groupby}` ORDER BY count DESC LIMIT {limit}"""
     for i in conn.execute(query):
         yield dict(i)
 
