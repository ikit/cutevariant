--- conflicted
+++ resolved
@@ -89,13 +89,9 @@
 import itertools as it
 import numpy as np
 import json
-<<<<<<< HEAD
 import os
 
 from typing import List, Callable, Iterable
-=======
-import typing
->>>>>>> a2443316
 
 # Custom imports
 import cutevariant.commons as cm
@@ -2371,7 +2367,7 @@
     return cursor.lastrowid
 
 
-def get_tags(conn: sqlite3.Connection) -> typing.List[dict]:
+def get_tags(conn: sqlite3.Connection) -> List[dict]:
     """Return all tags
 
     Args:
