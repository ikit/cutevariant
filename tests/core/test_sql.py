--- conflicted
+++ resolved
@@ -1165,10 +1165,7 @@
 #             if not_wanted_key in expected_variant:
 #                 del expected_variant[not_wanted_key]
 
-<<<<<<< HEAD
-#         assert tuple(record) == tuple(expected_variant.values())
-=======
-        assert tuple(record) == tuple(expected_variant.values())
+       # assert tuple(record) == tuple(expected_variant.values())
 
 
 def test_tags(conn):
@@ -1215,5 +1212,4 @@
     assert sql.get_tag(conn, 1)["name"] == "newname"
 
     sql.remove_tag(conn, 1)
-    assert len(sql.get_tags(conn)) == 2
->>>>>>> a2443316
+    assert len(sql.get_tags(conn)) == 2